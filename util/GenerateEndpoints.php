<?php
/**
 * Elasticsearch PHP client
 *
 * @link      https://github.com/elastic/elasticsearch-php/
 * @copyright Copyright (c) Elasticsearch B.V (https://www.elastic.co)
 * @license   http://www.apache.org/licenses/LICENSE-2.0 Apache License, Version 2.0
 * @license   https://www.gnu.org/licenses/lgpl-2.1.html GNU Lesser General Public License, Version 2.1 
 * 
 * Licensed to Elasticsearch B.V under one or more agreements.
 * Elasticsearch B.V licenses this file to you under the Apache 2.0 License or
 * the GNU Lesser General Public License, Version 2.1, at your option.
 * See the LICENSE file in the project root for more information.
 */

declare(strict_types = 1);

<<<<<<< HEAD
use GitWrapper\GitWrapper;
use Elasticsearch\Client;
=======
use Elasticsearch\Client;
use Elasticsearch\Common\Exceptions\NoNodesAvailableException;
use Elasticsearch\Common\Exceptions\RuntimeException;
>>>>>>> f0bc4402
use Elasticsearch\Util\ClientEndpoint;
use Elasticsearch\Util\Endpoint;
use Elasticsearch\Util\NamespaceEndpoint;
use Elasticsearch\Tests\Utility;

require_once dirname(__DIR__) . '/vendor/autoload.php';

<<<<<<< HEAD
$client = Utility::getClient();
$serverInfo = $client->info();
$version = $serverInfo['version']['number'];
$buildHash = $serverInfo['version']['build_hash']; 

if (version_compare($version, '7.4.0', '<')) {
    printf("Error: the ES version must be >= 7.4.0\n");
=======
try {
    $client = Utility::getClient();
} catch (RuntimeException $e) {
    printf("ERROR: I cannot find STACK_VERSION and TEST_SUITE environment variables\n");
    exit(1);
}

try {
    $serverInfo = $client->info();
} catch (NoNodesAvailableException $e) {
    printf ("ERROR: Host %s is offline\n", Utility::getHost());
>>>>>>> f0bc4402
    exit(1);
}
$version = $serverInfo['version']['number'];
$buildHash = $serverInfo['version']['build_hash']; 

<<<<<<< HEAD
=======
if (version_compare($version, '7.4.0', '<')) {
    printf("Error: the ES version must be >= 7.4.0\n");
    exit(1);
}

>>>>>>> f0bc4402
$backupFileName = sprintf(
    "%s/backup_endpoint_namespace_%s.zip", 
    __DIR__,
    Client::VERSION
<<<<<<< HEAD
);

printf ("Backup Endpoints and Namespaces in:\n%s\n", $backupFileName);
backup($backupFileName);

$start = microtime(true);
printf ("Generating endpoints for Elasticsearch\n");

$success = true;
$gitWrapper = new GitWrapper();
$git = $gitWrapper->workingCopy(dirname(__DIR__) . '/util/elasticsearch');

$git->run('checkout', [$buildHash]);
$result = $git->run(
    'ls-files',
    [
        "rest-api-spec/src/main/resources/rest-api-spec/api/*.json",
        "x-pack/plugin/src/test/resources/rest-api-spec/api/*.json"
    ]
);
$files = explode("\n", $result);

=======
);

printf ("Backup Endpoints and Namespaces in:\n%s\n", $backupFileName);
backup($backupFileName);

$start = microtime(true);
printf ("Generating endpoints for Elasticsearch\n");

$success = true;
// Check if the rest-spec folder with the build hash exists
if (!is_dir(sprintf("%s/rest-spec/%s", __DIR__, $buildHash))) {
    printf("ERROR: I cannot find the rest-spec for build hash %s\n", $buildHash);
    printf("You need to execute 'php util/RestSpecRunner.php'\n");
    exit(1);
}

$files = glob(sprintf("%s/rest-spec/%s/rest-api-spec/api/*.json", __DIR__, $buildHash));

>>>>>>> f0bc4402
$outputDir = __DIR__ . "/output";
if (!file_exists($outputDir)) {
    mkdir($outputDir);
}

$endpointDir = "$outputDir/Endpoints/";
if (!file_exists($endpointDir)) {
    mkdir($endpointDir);
}

$countEndpoint = 0;
$namespaces = [];

// Generate endpoints
foreach ($files as $file) {
    if (empty($file) || (basename($file) === '_common.json')) {
        continue;
    }
    printf("Generating %s...", basename($file));

<<<<<<< HEAD
    $endpoint = new Endpoint($file, $git->run('show', [':' . trim($file)]), $version, $buildHash);
=======
    $endpoint = new Endpoint($file, file_get_contents($file), $version, $buildHash);
>>>>>>> f0bc4402

    $dir = $endpointDir . NamespaceEndpoint::normalizeName($endpoint->namespace);
    if (!file_exists($dir)) {
        mkdir($dir);
    }
    $outputFile = sprintf("%s/%s.php", $dir, $endpoint->getClassName());
    file_put_contents(
        $outputFile,
        $endpoint->renderClass()
    );
    if (!isValidPhpSyntax($outputFile)) {
        printf("Error: syntax error in %s\n", $outputFile);
        exit(1);
    }

    printf("done\n");

    $namespaces[$endpoint->namespace][] = $endpoint;
    $countEndpoint++;
}

// Generate namespaces
$namespaceDir = "$outputDir/Namespaces/";
if (!file_exists($namespaceDir)) {
    mkdir($namespaceDir);
}

$countNamespace = 0;
$clientFile = "$outputDir/Client.php";

foreach ($namespaces as $name => $endpoints) {
    if (empty($name)) {
        $clientEndpoint = new ClientEndpoint(array_keys($namespaces), $version, $buildHash);
        foreach ($endpoints as $ep) {
            $clientEndpoint->addEndpoint($ep);
        }
        file_put_contents(
            $clientFile,
            $clientEndpoint->renderClass()
        );
        if (!isValidPhpSyntax($clientFile)) {
            printf("Error: syntax error in %s\n", $clientFile);
            exit(1);
        }
        $countNamespace++;
        continue;
    }
    $namespace = new NamespaceEndpoint($name, $version, $buildHash);
    foreach ($endpoints as $ep) {
        $namespace->addEndpoint($ep);
    }
    $namespaceFile = $namespaceDir . $namespace->getNamespaceName() . 'Namespace.php';
    file_put_contents(
        $namespaceFile,
        $namespace->renderClass()
    );
    if (!isValidPhpSyntax($namespaceFile)) {
        printf("Error: syntax error in %s\n", $namespaceFile);
        exit(1);
    }
    $countNamespace++;
}

$destDir = __DIR__ . "/../src/Elasticsearch";

printf("Copying the generated files to %s\n", $destDir);
cleanFolders();
moveSubFolder($outputDir . "/Endpoints", $destDir . "/Endpoints");
moveSubFolder($outputDir . "/Namespaces", $destDir . "/Namespaces");
rename($outputDir . "/Client.php", $destDir . "/Client.php");

$end = microtime(true);
printf("\nGenerated %d endpoints and %d namespaces in %.3f seconds\n", $countEndpoint, $countNamespace, $end - $start);
<<<<<<< HEAD
=======
printf("\n");
>>>>>>> f0bc4402

removeDirectory($outputDir);

/**
 * ---------------------------------- FUNCTIONS ----------------------------------
 */

/**
 * Remove a directory recursively
 */
function removeDirectory($directory, array $omit = [])
{
    foreach(glob("{$directory}/*") as $file)
    {
        if(is_dir($file)) { 
            if (!in_array($file, $omit)) {
                removeDirectory($file, $omit);
            }
        } else {
            if (!in_array($file, $omit)) {
                @unlink($file);
            }
        }
    }
    if (is_dir($directory)) {
        @rmdir($directory);
    }
}

/**
 * Remove Endpoints, Namespaces and Client in src/Elasticsearch
 */
function cleanFolders()
{
    removeDirectory(__DIR__ . '/../src/Elasticsearch/Endpoints', [
        __DIR__ . '/../src/Elasticsearch/Endpoints/AbstractEndpoint.php',
    ]);
    removeDirectory(__DIR__ . '/../src/Elasticsearch/Namespaces', [
        __DIR__ . '/../src/Elasticsearch/Namespaces/AbstractNamespace.php',
        __DIR__ . '/../src/Elasticsearch/Namespaces/BooleanRequestWrapper.php',
        __DIR__ . '/../src/Elasticsearch/Namespaces/NamespaceBuilderInterface.php'
    ]);
    @unlink(__DIR__ . '/../src/Elasticsearch/Client.php');
}

/**
 * Move subfolder
 */
function moveSubFolder(string $origin, string $destination)
{
    foreach (glob("{$origin}/*") as $file) {
        rename($file, $destination . "/" . basename($file));
    }
}

/**
 * Backup Endpoints, Namespaces and Client in src/Elasticsearch
 */
function backup(string $fileName)
{
    $zip = new ZipArchive();
    $result = $zip->open($fileName, ZipArchive::CREATE | ZipArchive::OVERWRITE);
    if ($result !== true) {
        printf("Error opening the zip file %s: %s\n", $fileName, $result);
        exit(1);
    } else {
        $zip->addFile(__DIR__ . '/../src/Elasticsearch/Client.php', 'Client.php');
        $zip->addGlob(__DIR__ . '/../src/Elasticsearch/Namespaces/*.php', GLOB_BRACE, [ 
            'remove_path' => __DIR__ . '/../src/Elasticsearch'
        ]);
        // Add the Endpoints (including subfolders)
        foreach(glob(__DIR__ . '/../src/Elasticsearch/Endpoints/*') as $file) {
            if (is_dir($file)) {
                $zip->addGlob("$file/*.php", GLOB_BRACE, [ 
                    'remove_path' => __DIR__ . '/../src/Elasticsearch'
                ]);
            } else {
                $zip->addGlob("$file", GLOB_BRACE, [ 
                    'remove_path' => __DIR__ . '/../src/Elasticsearch'
                ]);
            }
        }
        $zip->close();
    }
}

/**
 * Restore Endpoints, Namespaces and Client in src/Elasticsearch
 */
function restore(string $fileName)
{
    $zip = new ZipArchive();
    $result = $zip->open($fileName);
    if ($result !== true) {
        printf("Error opening the zip file %s: %s\n", $fileName, $result);
        exit(1);
    }
    $zip->extractTo(__DIR__ . '/../src/Elasticsearch');
    $zip->close();
}

/**
 * Check if the generated code has a valid PHP syntax
 */
function isValidPhpSyntax(string $filename): bool
{
    if (file_exists($filename)) {
        $result = exec("php -l $filename");
        return false !== strpos($result, "No syntax errors");
    }
    return false;
}<|MERGE_RESOLUTION|>--- conflicted
+++ resolved
@@ -15,14 +15,9 @@
 
 declare(strict_types = 1);
 
-<<<<<<< HEAD
-use GitWrapper\GitWrapper;
-use Elasticsearch\Client;
-=======
 use Elasticsearch\Client;
 use Elasticsearch\Common\Exceptions\NoNodesAvailableException;
 use Elasticsearch\Common\Exceptions\RuntimeException;
->>>>>>> f0bc4402
 use Elasticsearch\Util\ClientEndpoint;
 use Elasticsearch\Util\Endpoint;
 use Elasticsearch\Util\NamespaceEndpoint;
@@ -30,15 +25,6 @@
 
 require_once dirname(__DIR__) . '/vendor/autoload.php';
 
-<<<<<<< HEAD
-$client = Utility::getClient();
-$serverInfo = $client->info();
-$version = $serverInfo['version']['number'];
-$buildHash = $serverInfo['version']['build_hash']; 
-
-if (version_compare($version, '7.4.0', '<')) {
-    printf("Error: the ES version must be >= 7.4.0\n");
-=======
 try {
     $client = Utility::getClient();
 } catch (RuntimeException $e) {
@@ -50,48 +36,20 @@
     $serverInfo = $client->info();
 } catch (NoNodesAvailableException $e) {
     printf ("ERROR: Host %s is offline\n", Utility::getHost());
->>>>>>> f0bc4402
     exit(1);
 }
 $version = $serverInfo['version']['number'];
 $buildHash = $serverInfo['version']['build_hash']; 
 
-<<<<<<< HEAD
-=======
 if (version_compare($version, '7.4.0', '<')) {
     printf("Error: the ES version must be >= 7.4.0\n");
     exit(1);
 }
 
->>>>>>> f0bc4402
 $backupFileName = sprintf(
     "%s/backup_endpoint_namespace_%s.zip", 
     __DIR__,
     Client::VERSION
-<<<<<<< HEAD
-);
-
-printf ("Backup Endpoints and Namespaces in:\n%s\n", $backupFileName);
-backup($backupFileName);
-
-$start = microtime(true);
-printf ("Generating endpoints for Elasticsearch\n");
-
-$success = true;
-$gitWrapper = new GitWrapper();
-$git = $gitWrapper->workingCopy(dirname(__DIR__) . '/util/elasticsearch');
-
-$git->run('checkout', [$buildHash]);
-$result = $git->run(
-    'ls-files',
-    [
-        "rest-api-spec/src/main/resources/rest-api-spec/api/*.json",
-        "x-pack/plugin/src/test/resources/rest-api-spec/api/*.json"
-    ]
-);
-$files = explode("\n", $result);
-
-=======
 );
 
 printf ("Backup Endpoints and Namespaces in:\n%s\n", $backupFileName);
@@ -110,7 +68,6 @@
 
 $files = glob(sprintf("%s/rest-spec/%s/rest-api-spec/api/*.json", __DIR__, $buildHash));
 
->>>>>>> f0bc4402
 $outputDir = __DIR__ . "/output";
 if (!file_exists($outputDir)) {
     mkdir($outputDir);
@@ -131,11 +88,7 @@
     }
     printf("Generating %s...", basename($file));
 
-<<<<<<< HEAD
-    $endpoint = new Endpoint($file, $git->run('show', [':' . trim($file)]), $version, $buildHash);
-=======
     $endpoint = new Endpoint($file, file_get_contents($file), $version, $buildHash);
->>>>>>> f0bc4402
 
     $dir = $endpointDir . NamespaceEndpoint::normalizeName($endpoint->namespace);
     if (!file_exists($dir)) {
@@ -209,10 +162,7 @@
 
 $end = microtime(true);
 printf("\nGenerated %d endpoints and %d namespaces in %.3f seconds\n", $countEndpoint, $countNamespace, $end - $start);
-<<<<<<< HEAD
-=======
 printf("\n");
->>>>>>> f0bc4402
 
 removeDirectory($outputDir);
 
