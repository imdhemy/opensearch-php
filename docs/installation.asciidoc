--- conflicted
+++ resolved
@@ -26,21 +26,12 @@
 [width="40%",options="header",frame="topbot"]
 |============================
 |Elasticsearch Version | Elasticsearch-PHP Branch
-<<<<<<< HEAD
-| >= 1.0                | `1.0`
-=======
 | >= 1.0                | `1.0`, `2.0`
->>>>>>> 24598e7f
 | <= 0.90.*             | `0.4`
 |============================
 
 === Composer Installation
 
-<<<<<<< HEAD
-* Install the client with composer.  Download and install Composer for [Linux/Unix/OSX](https://getcomposer.org/doc/00-intro.md#installation-linux-unix-osx) or [Windows](https://getcomposer.org/doc/00-intro.md#installation-windows).  Then
-execute the following command.  Composer will automatically download any required dependencies, store them in a
-`/vendor/` directory and build an autoloader:
-=======
 * Include elasticsearch-php in your `composer.json` file.  If you are starting a new project, simply paste the following JSON snippet into a new file called `composer.json`.  If you have an existing project, include this requirement under the rest of requirements already present:
 +
 [source,json]
@@ -51,12 +42,13 @@
     }
 }
 --------------------------
->>>>>>> 24598e7f
 
+* Install the client with composer.  The first command download the `composer.phar` PHP package, and the second command invokes the installation.  Composer will automatically download any required dependencies, store them in a /vendor/ directory and build an autoloader.:
 +
 [source,shell]
 --------------------------
-php composer.phar require elasticsearch/elasticsearch
+curl -s http://getcomposer.org/installer | php
+php composer.phar install --no-dev
 --------------------------
 +
 More information about http://getcomposer.org/[Composer can be found at their website].
