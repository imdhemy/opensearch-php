[[overview]]
== Overview

This is the official PHP client for {es}. It is designed to be a low-level 
client that does not stray from the REST API.

All methods closely match the REST API, and furthermore, match the method 
structure of other language clients (Ruby, Python, and so on). We hope that this 
consistency makes it easy to get started with a client and to seamlessly switch 
from one language to the next with minimal effort.

The client is designed to be "unopinionated". There are a few universal niceties 
added to the client (cluster state sniffing, round-robin requests, and so on) 
but largely it is very barebones. This was intentional; we want a common base 
that more sophisticated libraries can build on top of.

<<<<<<< HEAD
[discrete]
[[psr-7-standard]]
=== PSR 7 standard

The {es} PHP client uses the https://www.php-fig.org/psr/[PSR] 7 standard. This 
standard is a community effort that contains a set of interfaces defined by the 
PHP Framework Interop Group. For more information, refer to the 
https://www.php-fig.org/psr/psr-7/[PSR 7 standard documentation].
=======
* <<community_dsls>>
* <<community-integrations>>
* <<breaking_changes>>


include::community.asciidoc[]

include::breaking-changes.asciidoc[]
>>>>>>> a997b3a9
<|MERGE_RESOLUTION|>--- conflicted
+++ resolved
@@ -14,7 +14,7 @@
 but largely it is very barebones. This was intentional; we want a common base 
 that more sophisticated libraries can build on top of.
 
-<<<<<<< HEAD
+
 [discrete]
 [[psr-7-standard]]
 === PSR 7 standard
@@ -23,7 +23,8 @@
 standard is a community effort that contains a set of interfaces defined by the 
 PHP Framework Interop Group. For more information, refer to the 
 https://www.php-fig.org/psr/psr-7/[PSR 7 standard documentation].
-=======
+
+
 * <<community_dsls>>
 * <<community-integrations>>
 * <<breaking_changes>>
@@ -31,5 +32,4 @@
 
 include::community.asciidoc[]
 
-include::breaking-changes.asciidoc[]
->>>>>>> a997b3a9
+include::breaking-changes.asciidoc[]