--- conflicted
+++ resolved
@@ -1,68 +1,3 @@
 == PHP Version Requirement
 
-<<<<<<< HEAD
-Elasticsearch-php requires PHP version 5.3.9 or higher.  There are two bugs in PHP
-below 5.3.9 which cause problems for this library.
-
-=== Bug #54367
-
-https://bugs.php.net/bug.php?id=54367[Bug #54367 (Use of closure causes Problem in Array Access)]
-prevents closures from working if they implement ArrayAccess.  Pimple, the dependency
-injection container used in this library, makes heavy use of ArrayAccess.  In several
-places, Elasticsearch-php closes over the pimple object itself
-to return a new function (providing a lightweight factory type method, without
-actually creating dedicated factory objects).
-
-For example, this code would trigger bug #54367:
-
-[source,php]
---------------------------
-private function setConnectionObj()
-{
-    $this->dic['connection'] = function ($dicParams) {
-        return function ($host, $port = null) use ($dicParams) {   // <--- This is the problem
-            return new $dicParams['connectionClass'](
-                $host,
-                $port,
-                $dicParams['connectionParamsShared'],
-                $dicParams['logObject'],
-                $dicParams['traceObject']
-            );
-        };
-    };
-}
---------------------------
-
-Notice how `return function ($host, $port = null) use ($dicParams)` captures
-`$dicParams` (which is a Pimple object) in the closure.
-
-=== Bug #43200
-Bug #54367 was fixed in PHP 5.3.7, but we run into a different bug now.
-https://bugs.php.net/bug.php?id=43200[Bug #43200 (Interface implementation / inheritence not possible in abstract classes)]
-now becomes a problem.  In short, this bug occurs when you combine interfaces with concrete
-functions that are implemented in an abstract class.
-
-Elasticsearch-php uses both interfaces and abstract classes in this manner.  The interfaces
-provide a contract which all implementing objects must follow.  This is important
-so that users can provide their own implementations for custom logic.  By implementing
-the interface, they are guaranteed that their code will work correctly with the library.
-
-Abstract classes are used to provide common functionality between different classes.
-For example, many Elasticsearch endpoints (search, get, index, etc) use similar
-URI parameters such as `index` and `type`.  Instead of duplicating the code between all
-these classes, a single abstract class provides concrete implementations of the
-methods.
-
-This means that the library runs into bug #43200 and is unusable until 5.3.9
-when it was fixed.
-
-=== Conclusion
-In summary, PHP version 5.3.9 is the lowest compatible version.  There are currently
-no plans to refactor the code to work around these two bugs.
-
-PHP 5.3.9 is nearly two years old, and three new major versions (5.4, 5.5, 5.6) have been
-released since then.  It is highly advised to upgrade to a newer major version, as
-a large number of bugs and performance improvements have been made during that time.
-=======
-Version 2.0 of Elasticsearch-PHP requires PHP version 5.4.0 or higher.
->>>>>>> 24598e7f
+Version 2.0 of Elasticsearch-PHP requires PHP version 5.4.0 or higher.