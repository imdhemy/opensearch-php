--- conflicted
+++ resolved
@@ -7,37 +7,14 @@
 However, in the real world, things are never so clear.  Nodes are sometimes in a gray-zone of _"probably dead but not
 confirmed"_, _"timed-out but unclear why"_ or _"recently dead but now alive"_.
 
-<<<<<<< HEAD
-The connection pool's job is to manage this set of unruly connections and try to provide the best behavior to the client.  There are several
-connection pool implementations that you can choose from:
-=======
 The connection pool's job is to manage this set of unruly connections and try to provide the best behavior to the
 client.  There are several connection pool implementations that you can choose from:
->>>>>>> 24598e7f
 
 === staticNoPingConnectionPool (default)
 
 This connection pool maintains a static list of hosts, which are assumed to be alive when the client initializes.  If
 a node fails a request, it is marked as `dead` for 60 seconds and the next node is tried.  After 60 seconds, the node
 is revived and put back into rotation.  Each additional failed request will cause the dead timeout to increase exponentially.
-<<<<<<< HEAD
-
-A successful request will reset the "failed ping timeout" counter.
-
-=== staticConnectionPool
-
-Identical to the `staticNoPingConnectionPool`, except it pings nodes before they are used to determine if they are alive.
-This may be useful for long-running scripts, but tends to be additional overhead that is unescessary for average PHP scripts.
-
-=== sniffingConnectionPool
-
-Unlike the two previous static connection pools, this one is dynamic.  The user provides a seed list of hosts, which the
-client uses to "sniff" and discover the rest of the cluster.  It achieves this through the Cluster State API.  As new
-nodes are added or removed from the cluster, the client will update it's pool of active connections.
-
-=== Which connection pool to choose? PHP and connection pooling
-=======
->>>>>>> 24598e7f
 
 A successful request will reset the "failed ping timeout" counter.
 
@@ -55,103 +32,6 @@
 
 === staticConnectionPool
 
-<<<<<<< HEAD
-For this reason the default connection pool is currently the `staticNoPingConnectionPool`.  You can, of course, change this default - but we strongly recommend you load test and verify that it does not negatively impact your performance.
-
-=== Changing the Connection Pool
-
-Changing the connection pool is very simple: instantiate the client with your chosen connection pool implementation:
-
-[source,php]
-----
-$params['connectionPoolClass'] = '\Elasticsearch\ConnectionPool\SniffingConnectionPool';
-$client = new Elasticsearch\Client($params);
-----
-{zwsp} +
-
-== Selectors
-
-The connection pool maintains the list of connections, and decides when nodes should transition from alive to dead (and
-vice versa).  It has no logic to choose connections, however.  That job belongs to the Selector class.
-
-The selector's job is to return a single connection from a provided array of connections.  Like the Connection Pool, there
-  are several implementations to choose from:
-
-=== RoundRobinSelector (Default)
-
-This selector returns connections in a round-robin fashion.  Node #1 is selected on the first request, Node #2 on
-the second request, etc.  This ensures an even load of traffic across your cluster.  Round-robin'ing happens on a
-per-request basis (e.g. sequential requests go to different nodes).
-
-=== StickyRoundRobinSelector
-
-This selector is "sticky", in that it prefers to reuse the same connection repeatedly.  For example, Node #1 is chosen
-on the first request.  Node #1 will continue to be re-used for each subsequent request until that node fails.  Upon failure,
-the selector will round-robin to the next available node, then "stick" to that node.
-
-This is an ideal strategy for many PHP scripts.  Since PHP scripts are shared-nothing and tend to exit quickly, creating
-new connections for each request is often a sub-optimal strategy and introduces a lot of overhead.  Instead, it is typically
-better to "stick" to a single connection for the duration of the script.
-
-By default, this selector will randomize the hosts upon initialization, which will still guarantee an even distribution
-of load across the cluster.  It changes the round-robin dynamics from per-request to per-script.
-
-=== RandomSelector
-
-This selector simply returns a random node, regardless of state.  It is generally just for testing
-
-=== Changing or replacing Selector Class
-
-Changing the selector is also very simple: instantiate the client with your chosen implementation:
-
-[source,php]
-----
-$params['selectorClass'] = '\Elasticsearch\ConnectionPool\Selectors\RandomSelector';
-$client = new Elasticsearch\Client($params);
-----
-{zwsp} +
-
-The client will now query random nodes.  It is sometimes useful to build a custom selector which services your particular
-cluster with custom business logic.
-
-For example, we can build a new selector that only selects the first connection each time. This is obviously not a good
-selector (!!!), but it demonstrates the concept well:
-
-[source,php]
-----
-namespace MyProject\Selectors;
-
-use Elasticsearch\Connections\ConnectionInterface;
-use Elasticsearch\ConnectionPool\Selectors\SelectorInterface
-
-class FirstSelector implements SelectorInterface
-{
-
-    /**
-     * Selects the first connection
-     *
-     * @param array $connections Array of Connection objects
-     *
-     * @return ConnectionInterface
-     */
-    public function select($connections)
-    {
-        return $connections[0];
-    }
-
-}
-----
-{zwsp} +
-
-And now we can specify that when creating the client:
-
-[source,php]
-----
-$params['selectorClass'] = '\MyProject\Selectors\FirstSelector';
-$client = new Elasticsearch\Client($params);
-----
-{zwsp} +
-=======
 Identical to the `staticNoPingConnectionPool`, except it pings nodes before they are used to determine if they are alive.
 This may be useful for long-running scripts, but tends to be additional overhead that is unnecessary for average PHP scripts.
 
@@ -290,5 +170,4 @@
 useful in long-lived processes which potentially "out-live" a static list.
 
 For this reason the default connection pool is currently the `staticNoPingConnectionPool`.  You can, of course, change
-this default - but we strongly recommend you load test and verify that it does not negatively impact your performance.
->>>>>>> 24598e7f
+this default - but we strongly recommend you load test and verify that it does not negatively impact your performance.