<?php

namespace Elasticsearch\Namespaces;

/**
 * Class CatNamespace
 *
 * @category Elasticsearch
 * @package  Elasticsearch\Namespaces\CatNamespace
 * @author   Zachary Tong <zachary.tong@elasticsearch.com>
 * @license  http://www.apache.org/licenses/LICENSE-2.0 Apache2
 * @link     http://elasticsearch.org
 */
class CatNamespace extends AbstractNamespace
{
    /**
     * @return callable
     */
    public static function build() {
        return function ($dicParams) {
            return new CatNamespace($dicParams['transport'], $dicParams['endpoint']);
        };
    }

    /**
     * $params['local']          = (bool) Return local information, do not retrieve the state from master node (default: false)
     *        ['master_timeout'] = (time) Explicit operation timeout for connection to master node
     *        ['h']              = (list) Comma-separated list of column names to display
     *        ['help']           = (bool) Return help information
     *        ['v']              = (bool) Verbose mode. Display column headers
     *
     * @param $params array Associative array of parameters
     *
     * @return array
     */
    public function aliases($params = array())
    {
        $name = $this->extractArgument($params, 'name');

        /** @var callback $endpointBuilder */
        $endpointBuilder = $this->endpoints;

        /** @var \Elasticsearch\Endpoints\Cat\Aliases $endpoint */
        $endpoint = $endpointBuilder('Cat\Aliases');
        $endpoint->setName($name);
        $endpoint->setParams($params);
        $response = $endpoint->performRequest();

        return $endpoint->resultOrFuture($response);
    }

    /**
     * $params['local']          = (bool) Return local information, do not retrieve the state from master node (default: false)
     *        ['master_timeout'] = (time) Explicit operation timeout for connection to master node
     *        ['h']              = (list) Comma-separated list of column names to display
     *        ['help']           = (bool) Return help information
     *        ['v']              = (bool) Verbose mode. Display column headers
     *        ['bytes']          = (enum) The unit in which to display byte values
     *
     * @param $params array Associative array of parameters
     *
     * @return array
     */
    public function allocation($params = array())
    {
        $nodeID = $this->extractArgument($params, 'node_id');

        /** @var callback $endpointBuilder */
        $endpointBuilder = $this->endpoints;

        /** @var \Elasticsearch\Endpoints\Cat\Allocation $endpoint */
        $endpoint = $endpointBuilder('Cat\Allocation');
        $endpoint->setNodeID($nodeID);
        $endpoint->setParams($params);
        $response = $endpoint->performRequest();

        return $endpoint->resultOrFuture($response);
    }

    /**
     * $params['local']          = (bool) Return local information, do not retrieve the state from master node (default: false)
     *        ['master_timeout'] = (time) Explicit operation timeout for connection to master node
     *        ['h']              = (list) Comma-separated list of column names to display
     *        ['help']           = (bool) Return help information
     *        ['v']              = (bool) Verbose mode. Display column headers
     *
     * @param $params array Associative array of parameters
     *
     * @return array
     */
    public function count($params = array())
    {
        $index = $this->extractArgument($params, 'index');

        /** @var callback $endpointBuilder */
        $endpointBuilder = $this->endpoints;

        /** @var \Elasticsearch\Endpoints\Cat\Count $endpoint */
        $endpoint = $endpointBuilder('Cat\Count');
        $endpoint->setIndex($index);
        $endpoint->setParams($params);
        $response = $endpoint->performRequest();

        return $endpoint->resultOrFuture($response);
    }

    /**
     * $params['local']          = (bool) Return local information, do not retrieve the state from master node (default: false)
     *        ['master_timeout'] = (time) Explicit operation timeout for connection to master node
     *        ['h']              = (list) Comma-separated list of column names to display
     *        ['help']           = (bool) Return help information
     *        ['v']              = (bool) Verbose mode. Display column headers
     *        ['ts']             = (bool) Set to false to disable timestamping
     *
     * @param $params array Associative array of parameters
     *
     * @return array
     */
    public function health($params = array())
    {
        /** @var callback $endpointBuilder */
        $endpointBuilder = $this->endpoints;

        /** @var \Elasticsearch\Endpoints\Cat\Health $endpoint */
        $endpoint = $endpointBuilder('Cat\Health');
        $endpoint->setParams($params);
        $response = $endpoint->performRequest();

        return $endpoint->resultOrFuture($response);
    }

    /**
     * $params['help'] = (bool) Return help information
     *
     * @param $params array Associative array of parameters
     *
     * @return array
     */
    public function help($params = array())
    {
        /** @var callback $endpointBuilder */
        $endpointBuilder = $this->endpoints;

        /** @var \Elasticsearch\Endpoints\Cat\Help $endpoint */
        $endpoint = $endpointBuilder('Cat\Help');
        $endpoint->setParams($params);
        $response = $endpoint->performRequest();

        return $endpoint->resultOrFuture($response);
    }

    /**
     * $params['local']          = (bool) Return local information, do not retrieve the state from master node (default: false)
     *        ['master_timeout'] = (time) Explicit operation timeout for connection to master node
     *        ['h']              = (list) Comma-separated list of column names to display
     *        ['help']           = (bool) Return help information
     *        ['v']              = (bool) Verbose mode. Display column headers
     *        ['bytes']          = (enum) The unit in which to display byte values
     *        ['pri']            = (bool) Set to true to return stats only for primary shards
     *
     * @param $params array Associative array of parameters
     *
     * @return array
     */
    public function indices($params = array())
    {
        $index = $this->extractArgument($params, 'index');

        /** @var callback $endpointBuilder */
        $endpointBuilder = $this->endpoints;

        /** @var \Elasticsearch\Endpoints\Cat\Indices $endpoint */
        $endpoint = $endpointBuilder('Cat\Indices');
        $endpoint->setIndex($index);
        $endpoint->setParams($params);
        $response = $endpoint->performRequest();

        return $endpoint->resultOrFuture($response);
    }

    /**
     * $params['local']          = (bool) Return local information, do not retrieve the state from master node (default: false)
     *        ['master_timeout'] = (time) Explicit operation timeout for connection to master node
     *        ['h']              = (list) Comma-separated list of column names to display
     *        ['help']           = (bool) Return help information
     *        ['v']              = (bool) Verbose mode. Display column headers
     *
     * @param $params array Associative array of parameters
     *
     * @return array
     */
    public function master($params = array())
    {
        /** @var callback $endpointBuilder */
        $endpointBuilder = $this->endpoints;

        /** @var \Elasticsearch\Endpoints\Cat\Master $endpoint */
        $endpoint = $endpointBuilder('Cat\Master');
        $endpoint->setParams($params);
        $response = $endpoint->performRequest();

        return $endpoint->resultOrFuture($response);
    }

    /**
     * $params['local']          = (bool) Return local information, do not retrieve the state from master node (default: false)
     *        ['master_timeout'] = (time) Explicit operation timeout for connection to master node
     *        ['h']              = (list) Comma-separated list of column names to display
     *        ['help']           = (bool) Return help information
     *        ['v']              = (bool) Verbose mode. Display column headers
     *
     * @param $params array Associative array of parameters
     *
     * @return array
     */
    public function nodes($params = array())
    {
        /** @var callback $endpointBuilder */
        $endpointBuilder = $this->endpoints;

        /** @var \Elasticsearch\Endpoints\Cat\Nodes $endpoint */
        $endpoint = $endpointBuilder('Cat\Nodes');
        $endpoint->setParams($params);
        $response = $endpoint->performRequest();

        return $endpoint->resultOrFuture($response);
    }

    /**
     * $params['local']          = (bool) Return local information, do not retrieve the state from master node (default: false)
     *        ['master_timeout'] = (time) Explicit operation timeout for connection to master node
     *        ['h']              = (list) Comma-separated list of column names to display
     *        ['help']           = (bool) Return help information
     *        ['v']              = (bool) Verbose mode. Display column headers
     *
     * @param $params array Associative array of parameters
     *
     * @return array
     */
    public function pendingTasks($params = array())
    {
        /** @var callback $endpointBuilder */
        $endpointBuilder = $this->endpoints;

        /** @var \Elasticsearch\Endpoints\Cat\PendingTasks $endpoint */
        $endpoint = $endpointBuilder('Cat\PendingTasks');
        $endpoint->setParams($params);
        $response = $endpoint->performRequest();

        return $endpoint->resultOrFuture($response);
    }

    /**
     * $params['local']          = (bool) Return local information, do not retrieve the state from master node (default: false)
     *        ['master_timeout'] = (time) Explicit operation timeout for connection to master node
     *        ['h']              = (list) Comma-separated list of column names to display
     *        ['help']           = (bool) Return help information
     *        ['v']              = (bool) Verbose mode. Display column headers
     *        ['bytes']          = (enum) The unit in which to display byte values
     *
     * @param $params array Associative array of parameters
     *
     * @return array
     */
    public function recovery($params = array())
    {
        $index = $this->extractArgument($params, 'index');

        /** @var callback $endpointBuilder */
        $endpointBuilder = $this->endpoints;

        /** @var \Elasticsearch\Endpoints\Cat\Recovery $endpoint */
        $endpoint = $endpointBuilder('Cat\Recovery');
        $endpoint->setIndex($index);
        $endpoint->setParams($params);
        $response = $endpoint->performRequest();

        return $endpoint->resultOrFuture($response);
    }

    /**
     * $params['local']          = (bool) Return local information, do not retrieve the state from master node (default: false)
     *        ['master_timeout'] = (time) Explicit operation timeout for connection to master node
     *        ['h']              = (list) Comma-separated list of column names to display
     *        ['help']           = (bool) Return help information
     *        ['v']              = (bool) Verbose mode. Display column headers
     *
     * @param $params array Associative array of parameters
     *
     * @return array
     */
    public function shards($params = array())
    {
        $index = $this->extractArgument($params, 'index');

        /** @var callback $endpointBuilder */
        $endpointBuilder = $this->endpoints;

        /** @var \Elasticsearch\Endpoints\Cat\Shards $endpoint */
        $endpoint = $endpointBuilder('Cat\Shards');
        $endpoint->setIndex($index);
        $endpoint->setParams($params);
        $response = $endpoint->performRequest();

        return $endpoint->resultOrFuture($response);
    }

    /**
     * $params['local']          = (bool) Return local information, do not retrieve the state from master node (default: false)
     *        ['master_timeout'] = (time) Explicit operation timeout for connection to master node
     *        ['h']              = (list) Comma-separated list of column names to display
     *        ['help']           = (bool) Return help information
     *        ['v']              = (bool) Verbose mode. Display column headers
     *        ['full_id']        = (bool) Enables displaying the complete node ids
     *
     * @param $params array Associative array of parameters
     *
     * @return array
     */
    public function threadPool($params = array())
    {
        $index = $this->extractArgument($params, 'index');

        /** @var callback $endpointBuilder */
        $endpointBuilder = $this->endpoints;

        /** @var \Elasticsearch\Endpoints\Cat\ThreadPool $endpoint */
        $endpoint = $endpointBuilder('Cat\ThreadPool');
        $endpoint->setIndex($index);
        $endpoint->setParams($params);
        $response = $endpoint->performRequest();

        return $endpoint->resultOrFuture($response);
    }

    /**
     * $params['local']          = (bool) Return local information, do not retrieve the state from master node (default: false)
     *        ['master_timeout'] = (time) Explicit operation timeout for connection to master node
     *        ['h']              = (list) Comma-separated list of column names to display
     *        ['help']           = (bool) Return help information
     *        ['v']              = (bool) Verbose mode. Display column headers
     *        ['bytes']          = (enum) The unit in which to display byte values
     *        ['fields']         = (list) A comma-separated list of fields to return the fielddata size
     *
     * @param $params array Associative array of parameters
     *
     * @return array
     */
    public function fielddata($params = array())
    {
        $fields = $this->extractArgument($params, 'fields');

        /** @var callback $endpointBuilder */
<<<<<<< HEAD
        $endpointBuilder = $this->dicEndpoints;
=======
        $endpointBuilder = $this->endpoints;
>>>>>>> 24598e7f

        /** @var \Elasticsearch\Endpoints\Cat\Fielddata $endpoint */
        $endpoint = $endpointBuilder('Cat\Fielddata');
        $endpoint->setFields($fields);
        $endpoint->setParams($params);
        $response = $endpoint->performRequest();
<<<<<<< HEAD
        return $response['data'];
    }

    /**
     * $params['h']              = (list) Comma-separated list of column names to display
=======

        return $endpoint->resultOrFuture($response);
    }

    /**
     * $params['local']          = (bool) Return local information, do not retrieve the state from master node (default: false)
     *        ['master_timeout'] = (time) Explicit operation timeout for connection to master node
     *        ['h']              = (list) Comma-separated list of column names to display
>>>>>>> 24598e7f
     *        ['help']           = (bool) Return help information
     *        ['v']              = (bool) Verbose mode. Display column headers
     *
     * @param $params array Associative array of parameters
     *
     * @return array
     */
<<<<<<< HEAD
    public function segments($params = array())
    {
        $index = $this->extractArgument($params, 'index');

        /** @var callback $endpointBuilder */
        $endpointBuilder = $this->dicEndpoints;

        /** @var \Elasticsearch\Endpoints\Cat\Segments $endpoint */
        $endpoint = $endpointBuilder('Cat\Segments');
        $endpoint->setIndex($index);
        $endpoint->setParams($params);
        $response = $endpoint->performRequest();
        return $response['data'];
    }


    /**
     * $params['local']          = (bool) Return local information, do not retrieve the state from master node (default: false)
     *        ['master_timeout'] = (time) Explicit operation timeout for connection to master node
     *        ['h']              = (list) Comma-separated list of column names to display
=======
    public function plugins($params = array())
    {
        /** @var callback $endpointBuilder */
        $endpointBuilder = $this->endpoints;

        /** @var \Elasticsearch\Endpoints\Cat\Plugins $endpoint */
        $endpoint = $endpointBuilder('Cat\Plugins');
        $endpoint->setParams($params);
        $response = $endpoint->performRequest();

        return $endpoint->resultOrFuture($response);
    }

    /**
     * $params['h']              = (list) Comma-separated list of column names to display
>>>>>>> 24598e7f
     *        ['help']           = (bool) Return help information
     *        ['v']              = (bool) Verbose mode. Display column headers
     *
     * @param $params array Associative array of parameters
     *
     * @return array
     */
<<<<<<< HEAD
    public function plugins($params = array())
    {
        /** @var callback $endpointBuilder */
        $endpointBuilder = $this->dicEndpoints;

        /** @var \Elasticsearch\Endpoints\Cat\Plugins $endpoint */
        $endpoint = $endpointBuilder('Cat\Plugins');
        $endpoint->setParams($params);
        $response = $endpoint->performRequest();
        return $response['data'];
    }

=======
    public function segments($params = array())
    {
        $index = $this->extractArgument($params, 'index');

        /** @var callback $endpointBuilder */
        $endpointBuilder = $this->endpoints;

        /** @var \Elasticsearch\Endpoints\Cat\Segments $endpoint */
        $endpoint = $endpointBuilder('Cat\Segments');
        $endpoint->setIndex($index);
        $endpoint->setParams($params);
        $response = $endpoint->performRequest();

        return $endpoint->resultOrFuture($response);
    }
>>>>>>> 24598e7f
}<|MERGE_RESOLUTION|>--- conflicted
+++ resolved
@@ -14,15 +14,6 @@
 class CatNamespace extends AbstractNamespace
 {
     /**
-     * @return callable
-     */
-    public static function build() {
-        return function ($dicParams) {
-            return new CatNamespace($dicParams['transport'], $dicParams['endpoint']);
-        };
-    }
-
-    /**
      * $params['local']          = (bool) Return local information, do not retrieve the state from master node (default: false)
      *        ['master_timeout'] = (time) Explicit operation timeout for connection to master node
      *        ['h']              = (list) Comma-separated list of column names to display
@@ -351,113 +342,63 @@
         $fields = $this->extractArgument($params, 'fields');
 
         /** @var callback $endpointBuilder */
-<<<<<<< HEAD
-        $endpointBuilder = $this->dicEndpoints;
-=======
-        $endpointBuilder = $this->endpoints;
->>>>>>> 24598e7f
+        $endpointBuilder = $this->endpoints;
 
         /** @var \Elasticsearch\Endpoints\Cat\Fielddata $endpoint */
         $endpoint = $endpointBuilder('Cat\Fielddata');
         $endpoint->setFields($fields);
         $endpoint->setParams($params);
         $response = $endpoint->performRequest();
-<<<<<<< HEAD
-        return $response['data'];
+
+        return $endpoint->resultOrFuture($response);
+    }
+
+    /**
+     * $params['local']          = (bool) Return local information, do not retrieve the state from master node (default: false)
+     *        ['master_timeout'] = (time) Explicit operation timeout for connection to master node
+     *        ['h']              = (list) Comma-separated list of column names to display
+     *        ['help']           = (bool) Return help information
+     *        ['v']              = (bool) Verbose mode. Display column headers
+     *
+     * @param $params array Associative array of parameters
+     *
+     * @return array
+     */
+    public function plugins($params = array())
+    {
+        /** @var callback $endpointBuilder */
+        $endpointBuilder = $this->endpoints;
+
+        /** @var \Elasticsearch\Endpoints\Cat\Plugins $endpoint */
+        $endpoint = $endpointBuilder('Cat\Plugins');
+        $endpoint->setParams($params);
+        $response = $endpoint->performRequest();
+
+        return $endpoint->resultOrFuture($response);
     }
 
     /**
      * $params['h']              = (list) Comma-separated list of column names to display
-=======
-
-        return $endpoint->resultOrFuture($response);
-    }
-
-    /**
-     * $params['local']          = (bool) Return local information, do not retrieve the state from master node (default: false)
-     *        ['master_timeout'] = (time) Explicit operation timeout for connection to master node
-     *        ['h']              = (list) Comma-separated list of column names to display
->>>>>>> 24598e7f
-     *        ['help']           = (bool) Return help information
-     *        ['v']              = (bool) Verbose mode. Display column headers
-     *
-     * @param $params array Associative array of parameters
-     *
-     * @return array
-     */
-<<<<<<< HEAD
+     *        ['help']           = (bool) Return help information
+     *        ['v']              = (bool) Verbose mode. Display column headers
+     *
+     * @param $params array Associative array of parameters
+     *
+     * @return array
+     */
     public function segments($params = array())
     {
         $index = $this->extractArgument($params, 'index');
 
         /** @var callback $endpointBuilder */
-        $endpointBuilder = $this->dicEndpoints;
+        $endpointBuilder = $this->endpoints;
 
         /** @var \Elasticsearch\Endpoints\Cat\Segments $endpoint */
         $endpoint = $endpointBuilder('Cat\Segments');
         $endpoint->setIndex($index);
         $endpoint->setParams($params);
         $response = $endpoint->performRequest();
-        return $response['data'];
-    }
-
-
-    /**
-     * $params['local']          = (bool) Return local information, do not retrieve the state from master node (default: false)
-     *        ['master_timeout'] = (time) Explicit operation timeout for connection to master node
-     *        ['h']              = (list) Comma-separated list of column names to display
-=======
-    public function plugins($params = array())
-    {
-        /** @var callback $endpointBuilder */
-        $endpointBuilder = $this->endpoints;
-
-        /** @var \Elasticsearch\Endpoints\Cat\Plugins $endpoint */
-        $endpoint = $endpointBuilder('Cat\Plugins');
-        $endpoint->setParams($params);
-        $response = $endpoint->performRequest();
-
-        return $endpoint->resultOrFuture($response);
-    }
-
-    /**
-     * $params['h']              = (list) Comma-separated list of column names to display
->>>>>>> 24598e7f
-     *        ['help']           = (bool) Return help information
-     *        ['v']              = (bool) Verbose mode. Display column headers
-     *
-     * @param $params array Associative array of parameters
-     *
-     * @return array
-     */
-<<<<<<< HEAD
-    public function plugins($params = array())
-    {
-        /** @var callback $endpointBuilder */
-        $endpointBuilder = $this->dicEndpoints;
-
-        /** @var \Elasticsearch\Endpoints\Cat\Plugins $endpoint */
-        $endpoint = $endpointBuilder('Cat\Plugins');
-        $endpoint->setParams($params);
-        $response = $endpoint->performRequest();
-        return $response['data'];
-    }
-
-=======
-    public function segments($params = array())
-    {
-        $index = $this->extractArgument($params, 'index');
-
-        /** @var callback $endpointBuilder */
-        $endpointBuilder = $this->endpoints;
-
-        /** @var \Elasticsearch\Endpoints\Cat\Segments $endpoint */
-        $endpoint = $endpointBuilder('Cat\Segments');
-        $endpoint->setIndex($index);
-        $endpoint->setParams($params);
-        $response = $endpoint->performRequest();
-
-        return $endpoint->resultOrFuture($response);
-    }
->>>>>>> 24598e7f
+
+        return $endpoint->resultOrFuture($response);
+    }
 }