<?php

namespace Elasticsearch\Namespaces;

/**
 * Class IndicesNamespace
 *
 * @category Elasticsearch
 * @package  Elasticsearch\Namespaces\IndicesNamespace
 * @author   Zachary Tong <zachary.tong@elasticsearch.com>
 * @license  http://www.apache.org/licenses/LICENSE-2.0 Apache2
 * @link     http://elasticsearch.org
 */
class IndicesNamespace extends AbstractNamespace
{

    /**
     * @return callable
     */
    public static function build() {
        return function ($dicParams) {
            return new IndicesNamespace($dicParams['transport'], $dicParams['endpoint']);
        };
    }


    /**
     * $params['index'] = (list) A comma-separated list of indices to check (Required)
     *
     * @param $params array Associative array of parameters
     *
     * @return bool
     */
    public function exists($params)
    {
        $index = $this->extractArgument($params, 'index');

        //manually make this verbose so we can check status code
        $params['client']['verbose'] = true;

        /** @var callback $endpointBuilder */
        $endpointBuilder = $this->endpoints;

        /** @var \Elasticsearch\Endpoints\Indices\Exists $endpoint */
        $endpoint = $endpointBuilder('Indices\Exists');
        $endpoint->setIndex($index);
        $endpoint->setParams($params);

        return BooleanRequestWrapper::performRequest($endpoint);
    }

    /**
     * $params['index'] = (list) A comma-separated list of indices to check (Required)
     *        ['feature'] = (list) A comma-separated list of features to return
     *        ['ignore_unavailable'] = (bool) Whether specified concrete indices should be ignored when unavailable (missing or closed)
     *        ['allow_no_indices']   = (bool) Whether to ignore if a wildcard indices expression resolves into no concrete indices. (This includes `_all` string or when no indices have been specified)
     *        ['expand_wildcards']   = (enum) Whether to expand wildcard expression to concrete indices that are open, closed or both.
     *        ['local']   = (bool) Return local information, do not retrieve the state from master node (default: false)
     *
     * @param $params array Associative array of parameters
     *
     * @return bool
     */
    public function get($params)
    {
        $index = $this->extractArgument($params, 'index');
        $feature = $this->extractArgument($params, 'feature');

        /** @var callback $endpointBuilder */
        $endpointBuilder = $this->endpoints;

        /** @var \Elasticsearch\Endpoints\Indices\Get $endpoint */
        $endpoint = $endpointBuilder('Indices\Get');
        $endpoint->setIndex($index)
                 ->setFeature($feature)
                 ->setParams($params);

        $response = $endpoint->performRequest();

        return $endpoint->resultOrFuture($response);
    }

    /**
     * $params['index'] = (list) A comma-separated list of indices to check (Required)
     *        ['feature'] = (list) A comma-separated list of features to return
     *        ['ignore_unavailable'] = (bool) Whether specified concrete indices should be ignored when unavailable (missing or closed)
     *        ['allow_no_indices']   = (bool) Whether to ignore if a wildcard indices expression resolves into no concrete indices. (This includes `_all` string or when no indices have been specified)
     *        ['expand_wildcards']   = (enum) Whether to expand wildcard expression to concrete indices that are open, closed or both.
     *        ['local']   = (bool) Return local information, do not retrieve the state from master node (default: false)
     *
     * @param $params array Associative array of parameters
     *
     * @return bool
     */
    public function get($params)
    {
        $index = $this->extractArgument($params, 'index');
        $feature = $this->extractArgument($params, 'feature');

        /** @var callback $endpointBuilder */
        $endpointBuilder = $this->dicEndpoints;

        /** @var \Elasticsearch\Endpoints\Indices\Get $endpoint */
        $endpoint = $endpointBuilder('Indices\Get');
        $endpoint->setIndex($index)
                 ->setFeature($feature)
                 ->setParams($params);

        $response = $endpoint->performRequest();
        return $response['data'];
    }


    /**
     * $params['index']               = (list) A comma-separated list of index names; use `_all` or empty string to perform the operation on all indices
     *        ['operation_threading'] = () TODO: ?
     *        ['ignore_unavailable'] = (bool) Whether specified concrete indices should be ignored when unavailable (missing or closed)
     *        ['allow_no_indices']   = (bool) Whether to ignore if a wildcard indices expression resolves into no concrete indices. (This includes `_all` string or when no indices have been specified)
     *        ['expand_wildcards']   = (enum) Whether to expand wildcard expression to concrete indices that are open, closed or both.
     *
     * @param $params array Associative array of parameters
     *
     * @return array
     */
    public function segments($params = array())
    {
        $index = $this->extractArgument($params, 'index');

        /** @var callback $endpointBuilder */
        $endpointBuilder = $this->endpoints;

        /** @var \Elasticsearch\Endpoints\Indices\Segments $endpoint */
        $endpoint = $endpointBuilder('Indices\Segments');
        $endpoint->setIndex($index);
        $endpoint->setParams($params);
        $response = $endpoint->performRequest();

        return $endpoint->resultOrFuture($response);
    }

    /**
     * $params['name']    = (string) The name of the template (Required)
     *        ['timeout'] = (time) Explicit operation timeout
     *
     * @param $params array Associative array of parameters
     *
     * @return array
     */
    public function deleteTemplate($params)
    {
        $name = $this->extractArgument($params, 'name');

        /** @var callback $endpointBuilder */
        $endpointBuilder = $this->endpoints;

        /** @var \Elasticsearch\Endpoints\Indices\Template\Delete $endpoint */
        $endpoint = $endpointBuilder('Indices\Template\Delete');
        $endpoint->setName($name);
        $endpoint->setParams($params);
        $response = $endpoint->performRequest();

        return $endpoint->resultOrFuture($response);
    }

    /**
     * $params['index'] = (list) A comma-separated list of index names to register warmer for; use `_all` or empty string to perform the operation on all indices (Required)
     *        ['name']  = (string) The name of the warmer (supports wildcards); leave empty to delete all warmers
     *        ['type']  = (list) A comma-separated list of document types to register warmer for; use `_all` or empty string to perform the operation on all types
     *
     * @param $params array Associative array of parameters
     *
     * @return array
     */
    public function deleteWarmer($params)
    {
        $index = $this->extractArgument($params, 'index');

        $name = $this->extractArgument($params, 'name');

        $type = $this->extractArgument($params, 'type');

        /** @var callback $endpointBuilder */
        $endpointBuilder = $this->endpoints;

        /** @var \Elasticsearch\Endpoints\Indices\Warmer\Delete $endpoint */
        $endpoint = $endpointBuilder('Indices\Warmer\Delete');
        $endpoint->setIndex($index)
                 ->setName($name)
                 ->setType($type);
        $endpoint->setParams($params);
        $response = $endpoint->performRequest();

        return $endpoint->resultOrFuture($response);
    }

    /**
     * $params['index']   = (list) A comma-separated list of indices to delete; use `_all` or empty string to delete all indices
     *        ['timeout'] = (time) Explicit operation timeout
     *
     * @param $params array Associative array of parameters
     *
     * @return array
     */
    public function delete($params = array())
    {
        $index = $this->extractArgument($params, 'index');

        /** @var callback $endpointBuilder */
        $endpointBuilder = $this->endpoints;

        /** @var \Elasticsearch\Endpoints\Indices\Delete $endpoint */
        $endpoint = $endpointBuilder('Indices\Delete');
        $endpoint->setIndex($index);
        $endpoint->setParams($params);
        $response = $endpoint->performRequest();

        return $endpoint->resultOrFuture($response);
    }

    /**
     * $params['fields']         = (boolean) A comma-separated list of fields for `fielddata` metric (supports wildcards)
     *        ['index']          = (list) A comma-separated list of index names; use `_all` or empty string to perform the operation on all indices
     *        ['indexing_types'] = (list) A comma-separated list of document types to include in the `indexing` statistics
     *        ['metric_family']  = (enum) Limit the information returned to a specific metric
     *        ['search_groups']  = (list) A comma-separated list of search groups to include in the `search` statistics
     *        ['all']            = (boolean) Return all available information
     *        ['clear']          = (boolean) Reset the default level of detail
     *        ['docs']           = (boolean) Return information about indexed and deleted documents
     *        ['fielddata']      = (boolean) Return information about field data
     *        ['filter_cache']   = (boolean) Return information about filter cache
     *        ['flush']          = (boolean) Return information about flush operations
     *        ['get']            = (boolean) Return information about get operations
     *        ['groups']         = (boolean) A comma-separated list of search groups for `search` statistics
     *        ['id_cache']       = (boolean) Return information about ID cache
     *        ['ignore_indices'] = (enum) When performed on multiple indices, allows to ignore `missing` ones
     *        ['indexing']       = (boolean) Return information about indexing operations
     *        ['merge']          = (boolean) Return information about merge operations
     *        ['refresh']        = (boolean) Return information about refresh operations
     *        ['search']         = (boolean) Return information about search operations; use the `groups` parameter to include information for specific search groups
     *        ['store']          = (boolean) Return information about the size of the index
     *        ['warmer']         = (boolean) Return information about warmers
     *
     * @param $params array Associative array of parameters
     *
     * @return array
     */
    public function stats($params = array())
    {
        $metric = $this->extractArgument($params, 'metric');

        $index = $this->extractArgument($params, 'index');

        /** @var callback $endpointBuilder */
        $endpointBuilder = $this->endpoints;

        /** @var \Elasticsearch\Endpoints\Indices\Stats $endpoint */
        $endpoint = $endpointBuilder('Indices\Stats');
        $endpoint->setIndex($index)
                 ->setMetric($metric);
        $endpoint->setParams($params);
        $response = $endpoint->performRequest();

        return $endpoint->resultOrFuture($response);
    }

    /**
     * $params['index'] = (list) A comma-separated list of index names; use `_all` or empty string to perform the operation on all indices
     *        ['body']  = (list) A comma-separated list of index names; use `_all` or empty string to perform the operation on all indices
     *
     * @param $params array Associative array of parameters
     *
     * @return array
     */
    public function putSettings($params = array())
    {
        $index = $this->extractArgument($params, 'index');

        $body = $this->extractArgument($params, 'body');

        /** @var callback $endpointBuilder */
        $endpointBuilder = $this->endpoints;

        /** @var \Elasticsearch\Endpoints\Indices\Settings\Put $endpoint */
        $endpoint = $endpointBuilder('Indices\Settings\Put');
        $endpoint->setIndex($index)
                 ->setBody($body);
        $endpoint->setParams($params);
        $response = $endpoint->performRequest();

        return $endpoint->resultOrFuture($response);
    }

    /**
     * $params['index']              = (list) A comma-separated list of index names; use `_all` or empty string for all indices
     *        ['ignore_unavailable'] = (bool) Whether specified concrete indices should be ignored when unavailable (missing or closed)
     *        ['allow_no_indices']   = (bool) Whether to ignore if a wildcard indices expression resolves into no concrete indices. (This includes `_all` string or when no indices have been specified)
     *        ['expand_wildcards']   = (enum) Whether to expand wildcard expression to concrete indices that are open, closed or both.
     *
     * @param $params array Associative array of parameters
     *
     * @return array
     */
    public function snapshotIndex($params = array())
    {
        $index = $this->extractArgument($params, 'index');

        /** @var callback $endpointBuilder */
        $endpointBuilder = $this->endpoints;

        /** @var \Elasticsearch\Endpoints\Indices\Gateway\Snapshot $endpoint */
        $endpoint = $endpointBuilder('Indices\Gateway\Snapshot');
        $endpoint->setIndex($index);
        $endpoint->setParams($params);
        $response = $endpoint->performRequest();

        return $endpoint->resultOrFuture($response);
    }

    /**
     * $params['index'] = (list) A comma-separated list of index names; use `_all` or empty string for all indices
     *        ['type']  = (list) A comma-separated list of document types
     *
     * @param $params array Associative array of parameters
     *
     * @return array
     */
    public function getMapping($params = array())
    {
        $index = $this->extractArgument($params, 'index');

        $type = $this->extractArgument($params, 'type');

        /** @var callback $endpointBuilder */
        $endpointBuilder = $this->endpoints;

        /** @var \Elasticsearch\Endpoints\Indices\Mapping\Get $endpoint */
        $endpoint = $endpointBuilder('Indices\Mapping\Get');
        $endpoint->setIndex($index)
                 ->setType($type);
        $endpoint->setParams($params);
        $response = $endpoint->performRequest();

        return $endpoint->resultOrFuture($response);
    }

    /**
     * $params['index']            = (list) A comma-separated list of index names; use `_all` or empty string for all indices
     *        ['type']             = (list) A comma-separated list of document types
     *        ['field']            = (list) A comma-separated list of document fields
     *        ['include_defaults'] = (bool) specifies default mapping values should be returned
     *
     * @param $params array Associative array of parameters
     *
     * @return array
     */
    public function getFieldMapping($params = array())
    {
        $index = $this->extractArgument($params, 'index');

        $type = $this->extractArgument($params, 'type');

        $field = $this->extractArgument($params, 'field');

        /** @var callback $endpointBuilder */
        $endpointBuilder = $this->endpoints;

        /** @var \Elasticsearch\Endpoints\Indices\Mapping\GetField $endpoint */
        $endpoint = $endpointBuilder('Indices\Mapping\GetField');
        $endpoint->setIndex($index)
                 ->setType($type)
                 ->setField($field);

        $endpoint->setParams($params);
        $response = $endpoint->performRequest();

        return $endpoint->resultOrFuture($response);
    }

    /**
     * $params['index']              = (list) A comma-separated list of index names; use `_all` or empty string for all indices
     *        ['force']              = (boolean) TODO: ?
     *        ['full']               = (boolean) TODO: ?
     *        ['refresh']            = (boolean) Refresh the index after performing the operation
     *        ['ignore_unavailable'] = (bool) Whether specified concrete indices should be ignored when unavailable (missing or closed)
     *        ['allow_no_indices']   = (bool) Whether to ignore if a wildcard indices expression resolves into no concrete indices. (This includes `_all` string or when no indices have been specified)
     *        ['expand_wildcards']   = (enum) Whether to expand wildcard expression to concrete indices that are open, closed or both.
     *
     * @param $params array Associative array of parameters
     *
     * @return array
     */
    public function flush($params = array())
    {
        $index = $this->extractArgument($params, 'index');

        /** @var callback $endpointBuilder */
        $endpointBuilder = $this->endpoints;

        /** @var \Elasticsearch\Endpoints\Indices\Flush $endpoint */
        $endpoint = $endpointBuilder('Indices\Flush');
        $endpoint->setIndex($index);
        $endpoint->setParams($params);
        $response = $endpoint->performRequest();

        return $endpoint->resultOrFuture($response);
    }

    /**
     * $params['index']              = (list) A comma-separated list of index names; use `_all` or empty string for all indices
     *        ['force']              = (boolean) TODO: ?
     *        ['full']               = (boolean) TODO: ?
     *        ['refresh']            = (boolean) Refresh the index after performing the operation
     *        ['ignore_unavailable'] = (bool) Whether specified concrete indices should be ignored when unavailable (missing or closed)
     *        ['allow_no_indices']   = (bool) Whether to ignore if a wildcard indices expression resolves into no concrete indices. (This includes `_all` string or when no indices have been specified)
     *        ['expand_wildcards']   = (enum) Whether to expand wildcard expression to concrete indices that are open, closed or both.
     *
     * @param $params array Associative array of parameters
     *
     * @return array
     */
    public function flushSynced($params = array())
    {
        $index = $this->extractArgument($params, 'index');

        /** @var callback $endpointBuilder */
        $endpointBuilder = $this->endpoints;

        /** @var \Elasticsearch\Endpoints\Indices\Flush $endpoint */
        $endpoint = $endpointBuilder('Indices\Flush');
        $endpoint->setIndex($index);
        $endpoint->setParams($params);
        $endpoint->setSynced(true);
        $response = $endpoint->performRequest();
        return $endpoint->resultOrFuture($response);
    }


    /**
     * $params['index']              = (list) A comma-separated list of index names; use `_all` or empty string for all indices
     *        ['force']              = (boolean) TODO: ?
     *        ['full']               = (boolean) TODO: ?
     *        ['refresh']            = (boolean) Refresh the index after performing the operation
     *        ['ignore_unavailable'] = (bool) Whether specified concrete indices should be ignored when unavailable (missing or closed)
     *        ['allow_no_indices']   = (bool) Whether to ignore if a wildcard indices expression resolves into no concrete indices. (This includes `_all` string or when no indices have been specified)
     *        ['expand_wildcards']   = (enum) Whether to expand wildcard expression to concrete indices that are open, closed or both.
     *
     * @param $params array Associative array of parameters
     *
     * @return array
     */
    public function flushSynced($params = array())
    {
        $index = $this->extractArgument($params, 'index');



        /** @var callback $endpointBuilder */
        $endpointBuilder = $this->dicEndpoints;

        /** @var \Elasticsearch\Endpoints\Indices\Flush $endpoint */
        $endpoint = $endpointBuilder('Indices\Flush');
        $endpoint->setIndex($index);
        $endpoint->setParams($params);
        $endpoint->setSynced(true);
        $response = $endpoint->performRequest();
        return $response['data'];
    }


    /**
     * $params['index']               = (list) A comma-separated list of index names; use `_all` or empty string to perform the operation on all indices
     *        ['operation_threading'] = () TODO: ?
     *        ['ignore_unavailable'] = (bool) Whether specified concrete indices should be ignored when unavailable (missing or closed)
     *        ['allow_no_indices']   = (bool) Whether to ignore if a wildcard indices expression resolves into no concrete indices. (This includes `_all` string or when no indices have been specified)
     *        ['expand_wildcards']   = (enum) Whether to expand wildcard expression to concrete indices that are open, closed or both.
     *
     * @param $params array Associative array of parameters
     *
     * @return array
     */
    public function refresh($params = array())
    {
        $index = $this->extractArgument($params, 'index');

        /** @var callback $endpointBuilder */
        $endpointBuilder = $this->endpoints;

        /** @var \Elasticsearch\Endpoints\Indices\Refresh $endpoint */
        $endpoint = $endpointBuilder('Indices\Refresh');
        $endpoint->setIndex($index);
        $endpoint->setParams($params);
        $response = $endpoint->performRequest();

        return $endpoint->resultOrFuture($response);
    }

    /**
     * $params['index']       = (list) A comma-separated list of index names; use `_all` or empty string for all indices
     *        ['detailed']    = (bool) Whether to display detailed information about shard recovery
     *        ['active_only'] = (bool) Display only those recoveries that are currently on-going
     *        ['human']       = (bool) Whether to return time and byte values in human-readable format.
     *
     * @param $params array Associative array of parameters
     *
     * @return array
     */
    public function recovery($params = array())
    {
        $index = $this->extractArgument($params, 'index');

        /** @var callback $endpointBuilder */
<<<<<<< HEAD
        $endpointBuilder = $this->dicEndpoints;
=======
        $endpointBuilder = $this->endpoints;
>>>>>>> 24598e7f

        /** @var \Elasticsearch\Endpoints\Indices\Flush $endpoint */
        $endpoint = $endpointBuilder('Indices\Recovery');
        $endpoint->setIndex($index);
        $endpoint->setParams($params);
        $response = $endpoint->performRequest();
<<<<<<< HEAD
        return $response['data'];
    }

=======

        return $endpoint->resultOrFuture($response);
    }
>>>>>>> 24598e7f

    /**
     * $params['index']              = (list) A comma-separated list of index names; use `_all` to check the types across all indices (Required)
     *        ['type']               = (list) A comma-separated list of document types to check (Required)
     *        ['ignore_unavailable'] = (bool) Whether specified concrete indices should be ignored when unavailable (missing or closed)
     *        ['allow_no_indices']   = (bool) Whether to ignore if a wildcard indices expression resolves into no concrete indices. (This includes `_all` string or when no indices have been specified)
     *        ['expand_wildcards']   = (enum) Whether to expand wildcard expression to concrete indices that are open, closed or both.
     *
     * @param $params array Associative array of parameters
     *
     * @return array
     */
    public function existsType($params)
    {
        $index = $this->extractArgument($params, 'index');

        $type = $this->extractArgument($params, 'type');

        //manually make this verbose so we can check status code
        $params['client']['verbose'] = true;

        /** @var callback $endpointBuilder */
        $endpointBuilder = $this->endpoints;

        /** @var \Elasticsearch\Endpoints\Indices\Type\Exists $endpoint */
        $endpoint = $endpointBuilder('Indices\Type\Exists');
        $endpoint->setIndex($index)
                 ->setType($type);
        $endpoint->setParams($params);

        return BooleanRequestWrapper::performRequest($endpoint);
    }

    /**
     * $params['index']   = (string) The name of the index with an alias
     *        ['name']    = (string) The name of the alias to be created or updated
     *        ['timeout'] = (time) Explicit timestamp for the document
     *        ['body']    = (time) Explicit timestamp for the document
     *
     * @param $params array Associative array of parameters
     *
     * @return array
     */
    public function putAlias($params = array())
    {
        $index = $this->extractArgument($params, 'index');

        $name = $this->extractArgument($params, 'name');

        $body = $this->extractArgument($params, 'body');

        /** @var callback $endpointBuilder */
        $endpointBuilder = $this->endpoints;

        /** @var \Elasticsearch\Endpoints\Indices\Alias\Put $endpoint */
        $endpoint = $endpointBuilder('Indices\Alias\Put');
        $endpoint->setIndex($index)
                 ->setName($name)
                 ->setBody($body);
        $endpoint->setParams($params);
        $response = $endpoint->performRequest();

        return $endpoint->resultOrFuture($response);
    }

    /**
     * $params['index'] = (list) A comma-separated list of index names to restrict the operation; use `_all` or empty string to perform the operation on all indices (Required)
     *        ['name']  = (string) The name of the warmer (supports wildcards); leave empty to get all warmers
     *        ['type']  = (list) A comma-separated list of document types to restrict the operation; leave empty to perform the operation on all types
     *
     * @param $params array Associative array of parameters
     *
     * @return array
     */
    public function getWarmer($params)
    {
        $index = $this->extractArgument($params, 'index');

        $name = $this->extractArgument($params, 'name');

        $type = $this->extractArgument($params, 'type');

        /** @var callback $endpointBuilder */
        $endpointBuilder = $this->endpoints;

        /** @var \Elasticsearch\Endpoints\Indices\Warmer\Get $endpoint */
        $endpoint = $endpointBuilder('Indices\Warmer\Get');
        $endpoint->setIndex($index)
                 ->setName($name)
                 ->setType($type);
        $endpoint->setParams($params);
        $response = $endpoint->performRequest();

        return $endpoint->resultOrFuture($response);
    }

    /**
     * $params['index'] = (list) A comma-separated list of index names to register the warmer for; use `_all` or empty string to perform the operation on all indices (Required)
     *        ['name']  = (string) The name of the warmer (Required)
     *        ['type']  = (list) A comma-separated list of document types to register the warmer for; leave empty to perform the operation on all types
     *        ['body']  = (list) A comma-separated list of document types to register the warmer for; leave empty to perform the operation on all types
     *
     * @param $params array Associative array of parameters
     *
     * @return array
     */
    public function putWarmer($params)
    {
        $index = $this->extractArgument($params, 'index');

        $name = $this->extractArgument($params, 'name');

        $type = $this->extractArgument($params, 'type');

        $body = $this->extractArgument($params, 'body');

        /** @var callback $endpointBuilder */
        $endpointBuilder = $this->endpoints;

        /** @var \Elasticsearch\Endpoints\Indices\Warmer\Put $endpoint */
        $endpoint = $endpointBuilder('Indices\Warmer\Put');
        $endpoint->setIndex($index)
                 ->setName($name)
                 ->setType($type)
                 ->setBody($body);
        $endpoint->setParams($params);
        $response = $endpoint->performRequest();

        return $endpoint->resultOrFuture($response);
    }

    /**
     * $params['name']    = (string) The name of the template (Required)
     *        ['order']   = (number) The order for this template when merging multiple matching ones (higher numbers are merged later, overriding the lower numbers)
     *        ['timeout'] = (time) Explicit operation timeout
     *        ['body']    = (time) Explicit operation timeout
     *        ['create']  = (bool) Whether the index template should only be added if new or can also replace an existing one
     *
     * @param $params array Associative array of parameters
     *
     * @return array
     */
    public function putTemplate($params)
    {
        $name = $this->extractArgument($params, 'name');

        $body = $this->extractArgument($params, 'body');

        /** @var callback $endpointBuilder */
        $endpointBuilder = $this->endpoints;

        /** @var \Elasticsearch\Endpoints\Indices\Template\Put $endpoint */
        $endpoint = $endpointBuilder('Indices\Template\Put');
        $endpoint->setName($name)
                 ->setBody($body);
        $endpoint->setParams($params);
        $response = $endpoint->performRequest();

        return $endpoint->resultOrFuture($response);
    }

    /**
     * $params['index']               = (list) A comma-separated list of index names to restrict the operation; use `_all` or empty string to perform the operation on all indices
     *        ['type']                = (list) A comma-separated list of document types to restrict the operation; leave empty to perform the operation on all types
     *        ['explain']             = (boolean) Return detailed information about the error
     *        ['ignore_indices']      = (enum) When performed on multiple indices, allows to ignore `missing` ones
     *        ['operation_threading'] = () TODO: ?
     *        ['source']              = (string) The URL-encoded query definition (instead of using the request body)
     *        ['body']                = (string) The URL-encoded query definition (instead of using the request body)
     *
     * @param $params array Associative array of parameters
     *
     * @return array
     */
    public function validateQuery($params = array())
    {
        $index = $this->extractArgument($params, 'index');

        $type = $this->extractArgument($params, 'type');

        $body = $this->extractArgument($params, 'body');

        /** @var callback $endpointBuilder */
        $endpointBuilder = $this->endpoints;

        /** @var \Elasticsearch\Endpoints\Indices\Validate\Query $endpoint */
        $endpoint = $endpointBuilder('Indices\Validate\Query');
        $endpoint->setIndex($index)
                 ->setType($type)
                 ->setBody($body);
        $endpoint->setParams($params);
        $response = $endpoint->performRequest();

        return $endpoint->resultOrFuture($response);
    }

    /**
     * $params['name']           = (list) A comma-separated list of alias names to return (Required)
     *        ['index']          = (list) A comma-separated list of index names to filter aliases
     *        ['ignore_indices'] = (enum) When performed on multiple indices, allows to ignore `missing` ones
     *        ['name']           = (list) A comma-separated list of alias names to return
     *
     * @param $params array Associative array of parameters
     *
     * @return array
     */
    public function getAlias($params)
    {
        $index = $this->extractArgument($params, 'index');

        $name = $this->extractArgument($params, 'name');

        /** @var callback $endpointBuilder */
        $endpointBuilder = $this->endpoints;

        /** @var \Elasticsearch\Endpoints\Indices\Alias\Get $endpoint */
        $endpoint = $endpointBuilder('Indices\Alias\Get');
        $endpoint->setIndex($index)
                 ->setName($name);
        $endpoint->setParams($params);
        $response = $endpoint->performRequest();

        return $endpoint->resultOrFuture($response);
    }

    /**
     * $params['index']            = (list) A comma-separated list of index names; use `_all` to perform the operation on all indices (Required)
     *        ['type']             = (string) The name of the document type
     *        ['ignore_conflicts'] = (boolean) Specify whether to ignore conflicts while updating the mapping (default: false)
     *        ['timeout']          = (time) Explicit operation timeout
     *        ['body']             = (time) Explicit operation timeout
     *
     * @param $params array Associative array of parameters
     *
     * @return array
     */
    public function putMapping($params)
    {
        $index = $this->extractArgument($params, 'index');

        $type = $this->extractArgument($params, 'type');

        $body = $this->extractArgument($params, 'body');

        /** @var callback $endpointBuilder */
        $endpointBuilder = $this->endpoints;

        /** @var \Elasticsearch\Endpoints\Indices\Mapping\Put $endpoint */
        $endpoint = $endpointBuilder('Indices\Mapping\Put');
        $endpoint->setIndex($index)
                 ->setType($type)
                 ->setBody($body);
        $endpoint->setParams($params);
        $response = $endpoint->performRequest();

        return $endpoint->resultOrFuture($response);
    }

    /**
     * $params['index'] = (list) A comma-separated list of index names; use `_all` for all indices (Required)
     *        ['type']  = (string) The name of the document type to delete (Required)
     *
     * @param $params array Associative array of parameters
     *
     * @return array
     */
    public function deleteMapping($params)
    {
        $index = $this->extractArgument($params, 'index');

        $type = $this->extractArgument($params, 'type');

        /** @var callback $endpointBuilder */
        $endpointBuilder = $this->endpoints;

        /** @var \Elasticsearch\Endpoints\Indices\Mapping\Delete $endpoint */
        $endpoint = $endpointBuilder('Indices\Mapping\Delete');
        $endpoint->setIndex($index)
                 ->setType($type);
        $endpoint->setParams($params);
        $response = $endpoint->performRequest();

        return $endpoint->resultOrFuture($response);
    }

    /**
     * $params['name'] = (string) The name of the template (Required)
     *
     * @param $params array Associative array of parameters
     *
     * @return array
     */
    public function getTemplate($params)
    {
        $name = $this->extractArgument($params, 'name');

        /** @var callback $endpointBuilder */
        $endpointBuilder = $this->endpoints;

        /** @var \Elasticsearch\Endpoints\Indices\Template\Get $endpoint */
        $endpoint = $endpointBuilder('Indices\Template\Get');
        $endpoint->setName($name);
        $endpoint->setParams($params);
        $response = $endpoint->performRequest();

        return $endpoint->resultOrFuture($response);
    }

    /**
     * $params['name'] = (string) The name of the template (Required)
     *
     * @param $params array Associative array of parameters
     *
     * @return array
     */
    public function existsTemplate($params)
    {
        $name = $this->extractArgument($params, 'name');

        //manually make this verbose so we can check status code
        $params['client']['verbose'] = true;

        /** @var callback $endpointBuilder */
        $endpointBuilder = $this->endpoints;

        /** @var \Elasticsearch\Endpoints\Indices\Template\Exists $endpoint */
        $endpoint = $endpointBuilder('Indices\Template\Exists');
        $endpoint->setName($name);
        $endpoint->setParams($params);

        return BooleanRequestWrapper::performRequest($endpoint);
    }

    /**
     * $params['index']   = (string) The name of the index (Required)
     *        ['timeout'] = (time) Explicit operation timeout
     *        ['body']    = (time) Explicit operation timeout
     *
     * @param $params array Associative array of parameters
     *
     * @return array
     */
    public function create($params)
    {
        $index = $this->extractArgument($params, 'index');

        $body = $this->extractArgument($params, 'body');

        /** @var callback $endpointBuilder */
        $endpointBuilder = $this->endpoints;

        /** @var \Elasticsearch\Endpoints\Indices\Create $endpoint */
        $endpoint = $endpointBuilder('Indices\Create');
        $endpoint->setIndex($index)
                 ->setBody($body);
        $endpoint->setParams($params);
        $response = $endpoint->performRequest();

        return $endpoint->resultOrFuture($response);
    }

    /**
     * $params['index']                = (list) A comma-separated list of index names; use `_all` or empty string to perform the operation on all indices
     *        ['flush']                = (boolean) Specify whether the index should be flushed after performing the operation (default: true)
     *        ['max_num_segments']     = (number) The number of segments the index should be merged into (default: dynamic)
     *        ['only_expunge_deletes'] = (boolean) Specify whether the operation should only expunge deleted documents
     *        ['operation_threading']  = () TODO: ?
     *        ['refresh']              = (boolean) Specify whether the index should be refreshed after performing the operation (default: true)
     *        ['wait_for_merge']       = (boolean) Specify whether the request should block until the merge process is finished (default: true)
     *        ['ignore_unavailable']   = (bool) Whether specified concrete indices should be ignored when unavailable (missing or closed)
     *        ['allow_no_indices']     = (bool) Whether to ignore if a wildcard indices expression resolves into no concrete indices. (This includes `_all` string or when no indices have been specified)
     *        ['expand_wildcards']     = (enum) Whether to expand wildcard expression to concrete indices that are open, closed or both.
     *
     * @param $params array Associative array of parameters
     *
     * @return array
     */
    public function optimize($params = array())
    {
        $index = $this->extractArgument($params, 'index');

        /** @var callback $endpointBuilder */
        $endpointBuilder = $this->endpoints;

        /** @var \Elasticsearch\Endpoints\Indices\Optimize $endpoint */
        $endpoint = $endpointBuilder('Indices\Optimize');
        $endpoint->setIndex($index);
        $endpoint->setParams($params);
        $response = $endpoint->performRequest();

        return $endpoint->resultOrFuture($response);
    }

    /**
     * $params['index']   = (string) The name of the index with an alias (Required)
     *        ['name']    = (string) The name of the alias to be deleted (Required)
     *        ['timeout'] = (time) Explicit timestamp for the document
     *
     * @param $params array Associative array of parameters
     *
     * @return array
     */
    public function deleteAlias($params)
    {
        $index = $this->extractArgument($params, 'index');

        $name = $this->extractArgument($params, 'name');

        /** @var callback $endpointBuilder */
        $endpointBuilder = $this->endpoints;

        /** @var \Elasticsearch\Endpoints\Indices\Alias\Delete $endpoint */
        $endpoint = $endpointBuilder('Indices\Alias\Delete');
        $endpoint->setIndex($index)
                 ->setName($name);
        $endpoint->setParams($params);
        $response = $endpoint->performRequest();

        return $endpoint->resultOrFuture($response);
    }

    /**
     * $params['index']   = (string) The name of the index (Required)
     *        ['timeout'] = (time) Explicit operation timeout
     *
     * @param $params array Associative array of parameters
     *
     * @return array
     */
    public function open($params)
    {
        $index = $this->extractArgument($params, 'index');

        /** @var callback $endpointBuilder */
        $endpointBuilder = $this->endpoints;

        /** @var \Elasticsearch\Endpoints\Indices\Open $endpoint */
        $endpoint = $endpointBuilder('Indices\Open');
        $endpoint->setIndex($index);
        $endpoint->setParams($params);
        $response = $endpoint->performRequest();

        return $endpoint->resultOrFuture($response);
    }

    /**
     * $params['index']        = (string) The name of the index to scope the operation
     *        ['analyzer']     = (string) The name of the analyzer to use
     *        ['field']        = (string) Use the analyzer configured for this field (instead of passing the analyzer name)
     *        ['filters']      = (list) A comma-separated list of filters to use for the analysis
     *        ['prefer_local'] = (boolean) With `true`, specify that a local shard should be used if available, with `false`, use a random shard (default: true)
     *        ['text']         = (string) The text on which the analysis should be performed (when request body is not used)
     *        ['tokenizer']    = (string) The name of the tokenizer to use for the analysis
     *        ['format']       = (enum) Format of the output
     *        ['body']         = (enum) Format of the output
     *
     * @param $params array Associative array of parameters
     *
     * @return array
     */
    public function analyze($params = array())
    {
        $index = $this->extractArgument($params, 'index');

        $body = $this->extractArgument($params, 'body');

        /** @var callback $endpointBuilder */
        $endpointBuilder = $this->endpoints;

        /** @var \Elasticsearch\Endpoints\Indices\Analyze $endpoint */
        $endpoint = $endpointBuilder('Indices\Analyze');
        $endpoint->setIndex($index)
                 ->setBody($body);
        $endpoint->setParams($params);
        $response = $endpoint->performRequest();

        return $endpoint->resultOrFuture($response);
    }

    /**
     * $params['index']              = (list) A comma-separated list of index name to limit the operation
     *        ['field_data']         = (boolean) Clear field data
     *        ['fielddata']          = (boolean) Clear field data
     *        ['fields']             = (list) A comma-separated list of fields to clear when using the `field_data` parameter (default: all)
     *        ['filter']             = (boolean) Clear filter caches
     *        ['filter_cache']       = (boolean) Clear filter caches
     *        ['filter_keys']        = (boolean) A comma-separated list of keys to clear when using the `filter_cache` parameter (default: all)
     *        ['id']                 = (boolean) Clear ID caches for parent/child
     *        ['id_cache']           = (boolean) Clear ID caches for parent/child
     *        ['recycler']           = (boolean) Clear the recycler cache
     *        ['ignore_unavailable'] = (bool) Whether specified concrete indices should be ignored when unavailable (missing or closed)
     *        ['allow_no_indices']   = (bool) Whether to ignore if a wildcard indices expression resolves into no concrete indices. (This includes `_all` string or when no indices have been specified)
     *        ['expand_wildcards']   = (enum) Whether to expand wildcard expression to concrete indices that are open, closed or both.
     *
     * @param $params array Associative array of parameters
     *
     * @return array
     */
    public function clearCache($params = array())
    {
        $index = $this->extractArgument($params, 'index');

        /** @var callback $endpointBuilder */
        $endpointBuilder = $this->endpoints;

        /** @var \Elasticsearch\Endpoints\Indices\Cache\Clear $endpoint */
        $endpoint = $endpointBuilder('Indices\Cache\Clear');
        $endpoint->setIndex($index);
        $endpoint->setParams($params);
        $response = $endpoint->performRequest();

        return $endpoint->resultOrFuture($response);
    }

    /**
     * $params['index']   = (list) A comma-separated list of index names to filter aliases
     *        ['timeout'] = (time) Explicit timestamp for the document
     *        ['body']    = (time) Explicit timestamp for the document
     *
     * @param $params array Associative array of parameters
     *
     * @return array
     */
    public function updateAliases($params = array())
    {
        $index = $this->extractArgument($params, 'index');

        $body = $this->extractArgument($params, 'body');

        /** @var callback $endpointBuilder */
        $endpointBuilder = $this->endpoints;

        /** @var \Elasticsearch\Endpoints\Indices\Aliases\Update $endpoint */
        $endpoint = $endpointBuilder('Indices\Aliases\Update');
        $endpoint->setIndex($index)
                 ->setBody($body);
        $endpoint->setParams($params);
        $response = $endpoint->performRequest();

        return $endpoint->resultOrFuture($response);
    }

    /**
     * $params['local']   = (bool) Return local information, do not retrieve the state from master node (default: false)
     *        ['timeout'] = (time) Explicit timestamp for the document
     *
     * @param $params array Associative array of parameters
     *
     * @return array
     */
    public function getAliases($params = array())
    {
        $index = $this->extractArgument($params, 'index');

        $name = $this->extractArgument($params, 'name');

        /** @var callback $endpointBuilder */
        $endpointBuilder = $this->endpoints;

        /** @var \Elasticsearch\Endpoints\Indices\Aliases\Get $endpoint */
        $endpoint = $endpointBuilder('Indices\Aliases\Get');
        $endpoint->setIndex($index)
                 ->setName($name);
        $endpoint->setParams($params);
        $response = $endpoint->performRequest();

        return $endpoint->resultOrFuture($response);
    }

    /**
     * $params['name']               = (list) A comma-separated list of alias names to return (Required)
     *        ['index']              = (list) A comma-separated list of index names to filter aliases
     *        ['ignore_unavailable'] = (bool) Whether specified concrete indices should be ignored when unavailable (missing or closed)
     *        ['allow_no_indices']   = (bool) Whether to ignore if a wildcard indices expression resolves into no concrete indices. (This includes `_all` string or when no indices have been specified)
     *        ['expand_wildcards']   = (enum) Whether to expand wildcard expression to concrete indices that are open, closed or both.
     *
     * @param $params array Associative array of parameters
     *
     * @return array
     */
    public function existsAlias($params)
    {
        $index = $this->extractArgument($params, 'index');

        $name = $this->extractArgument($params, 'name');

        //manually make this verbose so we can check status code
        $params['client']['verbose'] = true;

        /** @var callback $endpointBuilder */
        $endpointBuilder = $this->endpoints;

        /** @var \Elasticsearch\Endpoints\Indices\Alias\Exists $endpoint */
        $endpoint = $endpointBuilder('Indices\Alias\Exists');
        $endpoint->setIndex($index)
                 ->setName($name);
        $endpoint->setParams($params);

        return BooleanRequestWrapper::performRequest($endpoint);
    }

    /**
     * $params['index']               = (list) A comma-separated list of index names; use `_all` or empty string to perform the operation on all indices
     *        ['ignore_indices']      = (enum) When performed on multiple indices, allows to ignore `missing` ones
     *        ['operation_threading'] = () TODO: ?
     *        ['recovery']            = (boolean) Return information about shard recovery
     *        ['snapshot']            = (boolean) TODO: ?
     *
     * @param $params array Associative array of parameters
     *
     * @return array
     */
    public function status($params = array())
    {
        $index = $this->extractArgument($params, 'index');

        /** @var callback $endpointBuilder */
        $endpointBuilder = $this->endpoints;

        /** @var \Elasticsearch\Endpoints\Indices\Status $endpoint */
        $endpoint = $endpointBuilder('Indices\Status');
        $endpoint->setIndex($index);
        $endpoint->setParams($params);
        $response = $endpoint->performRequest();

        return $endpoint->resultOrFuture($response);
    }

    /**
     * $params['index'] = (list) A comma-separated list of index names; use `_all` or empty string to perform the operation on all indices
     *
     * @param $params array Associative array of parameters
     *
     * @return array
     */
    public function getSettings($params = array())
    {
        $index = $this->extractArgument($params, 'index');

        $name = $this->extractArgument($params, 'name');

        /** @var callback $endpointBuilder */
        $endpointBuilder = $this->endpoints;

        /** @var \Elasticsearch\Endpoints\Indices\Settings\Get $endpoint */
        $endpoint = $endpointBuilder('Indices\Settings\Get');
        $endpoint->setIndex($index)
                 ->setName($name);
        $endpoint->setParams($params);
        $response = $endpoint->performRequest();

        return $endpoint->resultOrFuture($response);
    }

    /**
     * $params['index']   = (string) The name of the index (Required)
     *        ['timeout'] = (time) Explicit operation timeout
     *
     * @param $params array Associative array of parameters
     *
     * @return array
     */
    public function close($params)
    {
        $index = $this->extractArgument($params, 'index');

        /** @var callback $endpointBuilder */
        $endpointBuilder = $this->endpoints;

        /** @var \Elasticsearch\Endpoints\Indices\Close $endpoint */
        $endpoint = $endpointBuilder('Indices\Close');
        $endpoint->setIndex($index);
        $endpoint->setParams($params);
        $response = $endpoint->performRequest();

        return $endpoint->resultOrFuture($response);
    }

    /**
     * $params['index']   = (string) The name of the index
     *
     * @param $params array Associative array of parameters
     *
     * @return array
     */
    public function seal($params)
    {
        $index = $this->extractArgument($params, 'index');

        /** @var callback $endpointBuilder */
        $endpointBuilder = $this->endpoints;

<<<<<<< HEAD
    /**
     * $params['index']   = (string) The name of the index
     *
     * @param $params array Associative array of parameters
     *
     * @return array
     */
    public function seal($params)
    {
        $index = $this->extractArgument($params, 'index');

        /** @var callback $endpointBuilder */
        $endpointBuilder = $this->dicEndpoints;

=======
>>>>>>> 24598e7f
        /** @var \Elasticsearch\Endpoints\Indices\Seal $endpoint */
        $endpoint = $endpointBuilder('Indices\Seal');
        $endpoint->setIndex($index);
        $endpoint->setParams($params);
        $response = $endpoint->performRequest();
<<<<<<< HEAD
        return $response['data'];
    }


    /**
     * $params['index']              = (list) A comma-separated list of index names; use `_all` or empty string for all indices
     *        ['wait_for_completion']= (boolean) Specify whether the request should block until the all segments are upgraded (default: false)
     *        ['only_ancient_segments'] = (boolean) If true, only ancient (an older Lucene major release) segments will be upgraded
     *        ['refresh']            = (boolean) Refresh the index after performing the operation
     *        ['ignore_unavailable'] = (bool) Whether specified concrete indices should be ignored when unavailable (missing or closed)
     *        ['allow_no_indices']   = (bool) Whether to ignore if a wildcard indices expression resolves into no concrete indices. (This includes `_all` string or when no indices have been specified)
     *        ['expand_wildcards']   = (enum) Whether to expand wildcard expression to concrete indices that are open, closed or both.
     *
     * @param $params array Associative array of parameters
     *
     * @return array
     */
    public function upgrade($params = array())
    {
        $index = $this->extractArgument($params, 'index');

        /** @var callback $endpointBuilder */
        $endpointBuilder = $this->dicEndpoints;

        /** @var \Elasticsearch\Endpoints\Indices\Upgrade\Post $endpoint */
        $endpoint = $endpointBuilder('Indices\Upgrade\Post');
        $endpoint->setIndex($index);
        $endpoint->setParams($params);
        $response = $endpoint->performRequest();
        return $response['data'];
    }


=======

        return $endpoint->resultOrFuture($response);
    }

>>>>>>> 24598e7f
    /**
     * $params['index']              = (list) A comma-separated list of index names; use `_all` or empty string for all indices
     *        ['wait_for_completion']= (boolean) Specify whether the request should block until the all segments are upgraded (default: false)
     *        ['only_ancient_segments'] = (boolean) If true, only ancient (an older Lucene major release) segments will be upgraded
     *        ['refresh']            = (boolean) Refresh the index after performing the operation
     *        ['ignore_unavailable'] = (bool) Whether specified concrete indices should be ignored when unavailable (missing or closed)
     *        ['allow_no_indices']   = (bool) Whether to ignore if a wildcard indices expression resolves into no concrete indices. (This includes `_all` string or when no indices have been specified)
     *        ['expand_wildcards']   = (enum) Whether to expand wildcard expression to concrete indices that are open, closed or both.
     *
     * @param $params array Associative array of parameters
     *
     * @return array
     */
<<<<<<< HEAD
    public function getUpgrade($params = array())
    {
        $index = $this->extractArgument($params, 'index');

        /** @var callback $endpointBuilder */
        $endpointBuilder = $this->dicEndpoints;

        /** @var \Elasticsearch\Endpoints\Indices\Upgrade\Get $endpoint */
        $endpoint = $endpointBuilder('Indices\Upgrade\Get');
        $endpoint->setIndex($index);
        $endpoint->setParams($params);
        $response = $endpoint->performRequest();
        return $response['data'];
    }


    /**
     * $params['index']   = (string) A comma-separated list of index names; use `_all` or empty string to perform the operation on all indices
     *        ['status']   = (list) A comma-separated list of statuses used to filter on shards to get store information for
     *        ['ignore_unavailable'] = (boolean) Whether specified concrete indices should be ignored when unavailable (missing or closed)
     *        ['allow_no_indices'] = (boolean) Whether to ignore if a wildcard indices expression resolves into no concrete indices. (This includes `_all` string or when no indices have been specified)
     *        ['expand_wildcards'] = (boolean) Whether to expand wildcard expression to concrete indices that are open, closed or both.
     *        ['operation_threading']
     *
     * @param $params array Associative array of parameters
     *
     * @return array
     */
    public function shardStores($params)
    {
        $index = $this->extractArgument($params, 'index');

        /** @var callback $endpointBuilder */
        $endpointBuilder = $this->dicEndpoints;

        /** @var \Elasticsearch\Endpoints\Indices\ShardStores $endpoint */
        $endpoint = $endpointBuilder('Indices\ShardStores');
        $endpoint->setIndex($index);
        $endpoint->setParams($params);
        $response = $endpoint->performRequest();
        return $response['data'];
    }
=======
    public function upgrade($params = array())
    {
        $index = $this->extractArgument($params, 'index');

        /** @var callback $endpointBuilder */
        $endpointBuilder = $this->endpoints;
>>>>>>> 24598e7f

        /** @var \Elasticsearch\Endpoints\Indices\Upgrade\Post $endpoint */
        $endpoint = $endpointBuilder('Indices\Upgrade\Post');
        $endpoint->setIndex($index);
        $endpoint->setParams($params);
        $response = $endpoint->performRequest();
        return $endpoint->resultOrFuture($response);
    }

    /**
     * $params['index']              = (list) A comma-separated list of index names; use `_all` or empty string for all indices
     *        ['wait_for_completion']= (boolean) Specify whether the request should block until the all segments are upgraded (default: false)
     *        ['only_ancient_segments'] = (boolean) If true, only ancient (an older Lucene major release) segments will be upgraded
     *        ['refresh']            = (boolean) Refresh the index after performing the operation
     *        ['ignore_unavailable'] = (bool) Whether specified concrete indices should be ignored when unavailable (missing or closed)
     *        ['allow_no_indices']   = (bool) Whether to ignore if a wildcard indices expression resolves into no concrete indices. (This includes `_all` string or when no indices have been specified)
     *        ['expand_wildcards']   = (enum) Whether to expand wildcard expression to concrete indices that are open, closed or both.
     *
     * @param $params array Associative array of parameters
     *
     * @return array
     */
    public function getUpgrade($params = array())
    {
        $index = $this->extractArgument($params, 'index');

        /** @var callback $endpointBuilder */
        $endpointBuilder = $this->endpoints;

        /** @var \Elasticsearch\Endpoints\Indices\Upgrade\Get $endpoint */
        $endpoint = $endpointBuilder('Indices\Upgrade\Get');
        $endpoint->setIndex($index);
        $endpoint->setParams($params);
        $response = $endpoint->performRequest();

        return $endpoint->resultOrFuture($response);
    }

    /**
     * $params['index']   = (string) A comma-separated list of index names; use `_all` or empty string to perform the operation on all indices
     *        ['status']   = (list) A comma-separated list of statuses used to filter on shards to get store information for
     *        ['ignore_unavailable'] = (boolean) Whether specified concrete indices should be ignored when unavailable (missing or closed)
     *        ['allow_no_indices'] = (boolean) Whether to ignore if a wildcard indices expression resolves into no concrete indices. (This includes `_all` string or when no indices have been specified)
     *        ['expand_wildcards'] = (boolean) Whether to expand wildcard expression to concrete indices that are open, closed or both.
     *        ['operation_threading']
     *
     * @param $params array Associative array of parameters
     *
     * @return array
     */
    public function shardStores($params)
    {
        $index = $this->extractArgument($params, 'index');

        /** @var callback $endpointBuilder */
        $endpointBuilder = $this->endpoints;

        /** @var \Elasticsearch\Endpoints\Indices\ShardStores $endpoint */
        $endpoint = $endpointBuilder('Indices\ShardStores');
        $endpoint->setIndex($index);
        $endpoint->setParams($params);
        $response = $endpoint->performRequest();

        return $endpoint->resultOrFuture($response);
    }
}<|MERGE_RESOLUTION|>--- conflicted
+++ resolved
@@ -13,17 +13,6 @@
  */
 class IndicesNamespace extends AbstractNamespace
 {
-
-    /**
-     * @return callable
-     */
-    public static function build() {
-        return function ($dicParams) {
-            return new IndicesNamespace($dicParams['transport'], $dicParams['endpoint']);
-        };
-    }
-
-
     /**
      * $params['index'] = (list) A comma-separated list of indices to check (Required)
      *
@@ -79,37 +68,6 @@
 
         return $endpoint->resultOrFuture($response);
     }
-
-    /**
-     * $params['index'] = (list) A comma-separated list of indices to check (Required)
-     *        ['feature'] = (list) A comma-separated list of features to return
-     *        ['ignore_unavailable'] = (bool) Whether specified concrete indices should be ignored when unavailable (missing or closed)
-     *        ['allow_no_indices']   = (bool) Whether to ignore if a wildcard indices expression resolves into no concrete indices. (This includes `_all` string or when no indices have been specified)
-     *        ['expand_wildcards']   = (enum) Whether to expand wildcard expression to concrete indices that are open, closed or both.
-     *        ['local']   = (bool) Return local information, do not retrieve the state from master node (default: false)
-     *
-     * @param $params array Associative array of parameters
-     *
-     * @return bool
-     */
-    public function get($params)
-    {
-        $index = $this->extractArgument($params, 'index');
-        $feature = $this->extractArgument($params, 'feature');
-
-        /** @var callback $endpointBuilder */
-        $endpointBuilder = $this->dicEndpoints;
-
-        /** @var \Elasticsearch\Endpoints\Indices\Get $endpoint */
-        $endpoint = $endpointBuilder('Indices\Get');
-        $endpoint->setIndex($index)
-                 ->setFeature($feature)
-                 ->setParams($params);
-
-        $response = $endpoint->performRequest();
-        return $response['data'];
-    }
-
 
     /**
      * $params['index']               = (list) A comma-separated list of index names; use `_all` or empty string to perform the operation on all indices
@@ -436,38 +394,6 @@
 
 
     /**
-     * $params['index']              = (list) A comma-separated list of index names; use `_all` or empty string for all indices
-     *        ['force']              = (boolean) TODO: ?
-     *        ['full']               = (boolean) TODO: ?
-     *        ['refresh']            = (boolean) Refresh the index after performing the operation
-     *        ['ignore_unavailable'] = (bool) Whether specified concrete indices should be ignored when unavailable (missing or closed)
-     *        ['allow_no_indices']   = (bool) Whether to ignore if a wildcard indices expression resolves into no concrete indices. (This includes `_all` string or when no indices have been specified)
-     *        ['expand_wildcards']   = (enum) Whether to expand wildcard expression to concrete indices that are open, closed or both.
-     *
-     * @param $params array Associative array of parameters
-     *
-     * @return array
-     */
-    public function flushSynced($params = array())
-    {
-        $index = $this->extractArgument($params, 'index');
-
-
-
-        /** @var callback $endpointBuilder */
-        $endpointBuilder = $this->dicEndpoints;
-
-        /** @var \Elasticsearch\Endpoints\Indices\Flush $endpoint */
-        $endpoint = $endpointBuilder('Indices\Flush');
-        $endpoint->setIndex($index);
-        $endpoint->setParams($params);
-        $endpoint->setSynced(true);
-        $response = $endpoint->performRequest();
-        return $response['data'];
-    }
-
-
-    /**
      * $params['index']               = (list) A comma-separated list of index names; use `_all` or empty string to perform the operation on all indices
      *        ['operation_threading'] = () TODO: ?
      *        ['ignore_unavailable'] = (bool) Whether specified concrete indices should be ignored when unavailable (missing or closed)
@@ -509,26 +435,16 @@
         $index = $this->extractArgument($params, 'index');
 
         /** @var callback $endpointBuilder */
-<<<<<<< HEAD
-        $endpointBuilder = $this->dicEndpoints;
-=======
-        $endpointBuilder = $this->endpoints;
->>>>>>> 24598e7f
+        $endpointBuilder = $this->endpoints;
 
         /** @var \Elasticsearch\Endpoints\Indices\Flush $endpoint */
         $endpoint = $endpointBuilder('Indices\Recovery');
         $endpoint->setIndex($index);
         $endpoint->setParams($params);
         $response = $endpoint->performRequest();
-<<<<<<< HEAD
-        return $response['data'];
-    }
-
-=======
-
-        return $endpoint->resultOrFuture($response);
-    }
->>>>>>> 24598e7f
+
+        return $endpoint->resultOrFuture($response);
+    }
 
     /**
      * $params['index']              = (list) A comma-separated list of index names; use `_all` to check the types across all indices (Required)
@@ -1221,32 +1137,14 @@
         /** @var callback $endpointBuilder */
         $endpointBuilder = $this->endpoints;
 
-<<<<<<< HEAD
-    /**
-     * $params['index']   = (string) The name of the index
-     *
-     * @param $params array Associative array of parameters
-     *
-     * @return array
-     */
-    public function seal($params)
-    {
-        $index = $this->extractArgument($params, 'index');
-
-        /** @var callback $endpointBuilder */
-        $endpointBuilder = $this->dicEndpoints;
-
-=======
->>>>>>> 24598e7f
         /** @var \Elasticsearch\Endpoints\Indices\Seal $endpoint */
         $endpoint = $endpointBuilder('Indices\Seal');
         $endpoint->setIndex($index);
         $endpoint->setParams($params);
         $response = $endpoint->performRequest();
-<<<<<<< HEAD
-        return $response['data'];
-    }
-
+
+        return $endpoint->resultOrFuture($response);
+    }
 
     /**
      * $params['index']              = (list) A comma-separated list of index names; use `_all` or empty string for all indices
@@ -1266,23 +1164,16 @@
         $index = $this->extractArgument($params, 'index');
 
         /** @var callback $endpointBuilder */
-        $endpointBuilder = $this->dicEndpoints;
+        $endpointBuilder = $this->endpoints;
 
         /** @var \Elasticsearch\Endpoints\Indices\Upgrade\Post $endpoint */
         $endpoint = $endpointBuilder('Indices\Upgrade\Post');
         $endpoint->setIndex($index);
         $endpoint->setParams($params);
         $response = $endpoint->performRequest();
-        return $response['data'];
-    }
-
-
-=======
-
-        return $endpoint->resultOrFuture($response);
-    }
-
->>>>>>> 24598e7f
+        return $endpoint->resultOrFuture($response);
+    }
+
     /**
      * $params['index']              = (list) A comma-separated list of index names; use `_all` or empty string for all indices
      *        ['wait_for_completion']= (boolean) Specify whether the request should block until the all segments are upgraded (default: false)
@@ -1296,22 +1187,21 @@
      *
      * @return array
      */
-<<<<<<< HEAD
     public function getUpgrade($params = array())
     {
         $index = $this->extractArgument($params, 'index');
 
         /** @var callback $endpointBuilder */
-        $endpointBuilder = $this->dicEndpoints;
+        $endpointBuilder = $this->endpoints;
 
         /** @var \Elasticsearch\Endpoints\Indices\Upgrade\Get $endpoint */
         $endpoint = $endpointBuilder('Indices\Upgrade\Get');
         $endpoint->setIndex($index);
         $endpoint->setParams($params);
         $response = $endpoint->performRequest();
-        return $response['data'];
-    }
-
+
+        return $endpoint->resultOrFuture($response);
+    }
 
     /**
      * $params['index']   = (string) A comma-separated list of index names; use `_all` or empty string to perform the operation on all indices
@@ -1330,85 +1220,13 @@
         $index = $this->extractArgument($params, 'index');
 
         /** @var callback $endpointBuilder */
-        $endpointBuilder = $this->dicEndpoints;
+        $endpointBuilder = $this->endpoints;
 
         /** @var \Elasticsearch\Endpoints\Indices\ShardStores $endpoint */
         $endpoint = $endpointBuilder('Indices\ShardStores');
         $endpoint->setIndex($index);
         $endpoint->setParams($params);
         $response = $endpoint->performRequest();
-        return $response['data'];
-    }
-=======
-    public function upgrade($params = array())
-    {
-        $index = $this->extractArgument($params, 'index');
-
-        /** @var callback $endpointBuilder */
-        $endpointBuilder = $this->endpoints;
->>>>>>> 24598e7f
-
-        /** @var \Elasticsearch\Endpoints\Indices\Upgrade\Post $endpoint */
-        $endpoint = $endpointBuilder('Indices\Upgrade\Post');
-        $endpoint->setIndex($index);
-        $endpoint->setParams($params);
-        $response = $endpoint->performRequest();
-        return $endpoint->resultOrFuture($response);
-    }
-
-    /**
-     * $params['index']              = (list) A comma-separated list of index names; use `_all` or empty string for all indices
-     *        ['wait_for_completion']= (boolean) Specify whether the request should block until the all segments are upgraded (default: false)
-     *        ['only_ancient_segments'] = (boolean) If true, only ancient (an older Lucene major release) segments will be upgraded
-     *        ['refresh']            = (boolean) Refresh the index after performing the operation
-     *        ['ignore_unavailable'] = (bool) Whether specified concrete indices should be ignored when unavailable (missing or closed)
-     *        ['allow_no_indices']   = (bool) Whether to ignore if a wildcard indices expression resolves into no concrete indices. (This includes `_all` string or when no indices have been specified)
-     *        ['expand_wildcards']   = (enum) Whether to expand wildcard expression to concrete indices that are open, closed or both.
-     *
-     * @param $params array Associative array of parameters
-     *
-     * @return array
-     */
-    public function getUpgrade($params = array())
-    {
-        $index = $this->extractArgument($params, 'index');
-
-        /** @var callback $endpointBuilder */
-        $endpointBuilder = $this->endpoints;
-
-        /** @var \Elasticsearch\Endpoints\Indices\Upgrade\Get $endpoint */
-        $endpoint = $endpointBuilder('Indices\Upgrade\Get');
-        $endpoint->setIndex($index);
-        $endpoint->setParams($params);
-        $response = $endpoint->performRequest();
-
-        return $endpoint->resultOrFuture($response);
-    }
-
-    /**
-     * $params['index']   = (string) A comma-separated list of index names; use `_all` or empty string to perform the operation on all indices
-     *        ['status']   = (list) A comma-separated list of statuses used to filter on shards to get store information for
-     *        ['ignore_unavailable'] = (boolean) Whether specified concrete indices should be ignored when unavailable (missing or closed)
-     *        ['allow_no_indices'] = (boolean) Whether to ignore if a wildcard indices expression resolves into no concrete indices. (This includes `_all` string or when no indices have been specified)
-     *        ['expand_wildcards'] = (boolean) Whether to expand wildcard expression to concrete indices that are open, closed or both.
-     *        ['operation_threading']
-     *
-     * @param $params array Associative array of parameters
-     *
-     * @return array
-     */
-    public function shardStores($params)
-    {
-        $index = $this->extractArgument($params, 'index');
-
-        /** @var callback $endpointBuilder */
-        $endpointBuilder = $this->endpoints;
-
-        /** @var \Elasticsearch\Endpoints\Indices\ShardStores $endpoint */
-        $endpoint = $endpointBuilder('Indices\ShardStores');
-        $endpoint->setIndex($index);
-        $endpoint->setParams($params);
-        $response = $endpoint->performRequest();
 
         return $endpoint->resultOrFuture($response);
     }
