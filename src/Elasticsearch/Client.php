--- conflicted
+++ resolved
@@ -820,38 +820,6 @@
     }
 
     /**
-<<<<<<< HEAD
-     * $params['index']          = (list) A comma-separated list of index names to restrict the operation; use `_all` or empty string to perform the operation on all indices
-     *        ['ignore_indices'] = (enum) When performed on multiple indices, allows to ignore `missing` ones
-     *        ['preference']     = (string) Specify the node or shard the operation should be performed on (default: random)
-     *        ['routing']        = (string) Specific routing value
-     *        ['source']         = (string) The URL-encoded request definition (instead of using request body)
-     *        ['body']           = (array) The request definition
-     *
-     * @param array $params Associative array of parameters
-     *
-     * @return array
-     */
-    public function suggest($params = array())
-    {
-        $index = $this->extractArgument($params, 'index');
-        $body = $this->extractArgument($params, 'body');
-
-        /** @var callable $endpointBuilder */
-        $endpointBuilder = $this->endpoints;
-
-        /** @var \Elasticsearch\Endpoints\Suggest $endpoint */
-        $endpoint = $endpointBuilder('Suggest');
-        $endpoint->setIndex($index)
-                 ->setBody($body);
-        $endpoint->setParams($params);
-
-        return $this->performRequest($endpoint);
-    }
-
-    /**
-=======
->>>>>>> f7ac4627
      * $params['id']                       = (string) The document ID (Required)
      *        ['index']                    = (string) The name of the index (Required)
      *        ['type']                     = (string) The type of the document (Required)
