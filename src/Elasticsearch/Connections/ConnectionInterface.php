--- conflicted
+++ resolved
@@ -17,9 +17,6 @@
  */
 interface ConnectionInterface
 {
-<<<<<<< HEAD
-    public function __construct($hostDetails, $connectionParams, LoggerInterface $log, LoggerInterface $trace);
-=======
     /**
      * Constructor
      *
@@ -32,7 +29,6 @@
      */
     public function __construct($handler, $hostDetails, $connectionParams,
                                 SerializerInterface $serializer, LoggerInterface $log, LoggerInterface $trace);
->>>>>>> 24598e7f
 
     /**
      * Get the transport schema for this connection
@@ -62,14 +58,11 @@
      */
     public function markDead();
 
-<<<<<<< HEAD
-=======
     /**
      * Return an associative array of information about the last request
      *
      * @return array
      */
->>>>>>> 24598e7f
     public function getLastRequestInfo();
 
     /**
