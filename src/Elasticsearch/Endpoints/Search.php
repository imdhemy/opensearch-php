--- conflicted
+++ resolved
@@ -88,15 +88,8 @@
             'batched_reduce_size',
             'max_concurrent_shard_requests',
             'pre_filter_shard_size',
-<<<<<<< HEAD
-            'rest_total_hits_as_int',
-            'seq_no_primary_term',
-            'track_total_hits'
-        );
-=======
             'rest_total_hits_as_int'
         ];
->>>>>>> 56163ffe
     }
 
     public function getMethod(): string
