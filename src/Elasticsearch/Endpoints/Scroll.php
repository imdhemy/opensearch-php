<?php

namespace Elasticsearch\Endpoints;

use Elasticsearch\Common\Exceptions;

/**
 * Class Scroll
 *
 * @category Elasticsearch
 * @package  Elasticsearch\Endpoints
 * @author   Zachary Tong <zachary.tong@elasticsearch.com>
 * @license  http://www.apache.org/licenses/LICENSE-2.0 Apache2
 * @link     http://elasticsearch.org
 */
class Scroll extends AbstractEndpoint
{
    // The scroll ID
    private $scroll_id;

    private $clear = false;
<<<<<<< HEAD

=======
>>>>>>> 24598e7f

    /**
     * @param array $body
     *
     * @throws \Elasticsearch\Common\Exceptions\InvalidArgumentException
     * @return $this
     */
    public function setBody($body)
    {
        if (isset($body) !== true) {
            return $this;
        }

        $this->body = $body;

        return $this;
    }

    public function setClearScroll($clear)
    {
        $this->clear = $clear;

<<<<<<< HEAD
    public function setClearScroll($clear)
    {
        $this->clear = $clear;
        return $this;
    }

=======
        return $this;
    }
>>>>>>> 24598e7f

    /**
     * @param $scroll_id
     *
     * @return $this
     */
    public function setScrollId($scroll_id)
    {
        if (isset($scroll_id) !== true) {
            return $this;
        }

        $this->scroll_id = $scroll_id;

        return $this;
    }

    /**
     * @return string
     */
    protected function getURI()
    {
        $scroll_id = $this->scroll_id;
        $uri   = "/_search/scroll";

        if (isset($scroll_id) === true) {
            $uri = "/_search/scroll/$scroll_id";
        }

        return $uri;
    }

    /**
     * @return string[]
     */
    protected function getParamWhitelist()
    {
        return array(
            'scroll',
            'scroll_id',
        );
    }

    /**
     * @return string
     */
    protected function getMethod()
    {
        if ($this->clear == true) {
            return 'DELETE';
        }

        return 'GET';
    }
}<|MERGE_RESOLUTION|>--- conflicted
+++ resolved
@@ -19,10 +19,6 @@
     private $scroll_id;
 
     private $clear = false;
-<<<<<<< HEAD
-
-=======
->>>>>>> 24598e7f
 
     /**
      * @param array $body
@@ -45,17 +41,8 @@
     {
         $this->clear = $clear;
 
-<<<<<<< HEAD
-    public function setClearScroll($clear)
-    {
-        $this->clear = $clear;
         return $this;
     }
-
-=======
-        return $this;
-    }
->>>>>>> 24598e7f
 
     /**
      * @param $scroll_id
