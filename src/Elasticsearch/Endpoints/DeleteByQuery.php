--- conflicted
+++ resolved
@@ -13,10 +13,6 @@
  * @license  http://www.apache.org/licenses/LICENSE-2.0 Apache2
  * @link     http://elasticsearch.org
  */
-<<<<<<< HEAD
-
-=======
->>>>>>> 24598e7f
 class DeleteByQuery extends AbstractEndpoint
 {
     /**
