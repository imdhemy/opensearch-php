--- conflicted
+++ resolved
@@ -96,10 +96,7 @@
 
         $this->checkUserParams($params);
         $params = $this->convertCustom($params);
-<<<<<<< HEAD
-=======
         $this->extractOptions($params);
->>>>>>> 24598e7f
         $this->params = $this->convertArraysToStrings($params);
 
         return $this;
@@ -241,11 +238,7 @@
             return; //no params, just return.
         }
 
-<<<<<<< HEAD
-        $whitelist = array_merge($this->getParamWhitelist(), array('ignore', 'custom', 'curlOpts', 'filter_path'));
-=======
         $whitelist = array_merge($this->getParamWhitelist(), array('client', 'custom', 'filter_path'));
->>>>>>> 24598e7f
 
         foreach ($params as $key => $value) {
             if (array_search($key, $whitelist) === false) {
@@ -289,15 +282,9 @@
             }
             unset($params['custom']);
         }
-<<<<<<< HEAD
+
         return $params;
     }
-
-=======
-
-        return $params;
-    }
->>>>>>> 24598e7f
 
     private function convertArraysToStrings($params)
     {
