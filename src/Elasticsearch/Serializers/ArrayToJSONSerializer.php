--- conflicted
+++ resolved
@@ -11,7 +11,7 @@
  * @license  http://www.apache.org/licenses/LICENSE-2.0 Apache2
  * @link     http://elasticsearch.org
  */
-class ArrayToJSONSerializer extends AbstractJsonSerializer
+class ArrayToJSONSerializer implements SerializerInterface
 {
     /**
      * Serialize assoc array into JSON string
@@ -24,12 +24,14 @@
     {
         if (is_string($data) === true) {
             return $data;
+        } else {
+            $data = json_encode($data);
+            if ($data === '[]') {
+                return '{}';
+            } else {
+                return $data;
+            }
         }
-<<<<<<< HEAD
-
-        return $this->jsonEncode($data);
-=======
->>>>>>> 24598e7f
     }
 
     /**
@@ -42,10 +44,6 @@
      */
     public function deserialize($data, $headers)
     {
-<<<<<<< HEAD
-        return $this->jsonDecode($data);
-=======
         return json_decode($data, true);
->>>>>>> 24598e7f
     }
 }