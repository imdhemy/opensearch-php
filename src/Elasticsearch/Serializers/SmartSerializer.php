<?php

namespace Elasticsearch\Serializers;

use Elasticsearch\Common\Exceptions\Serializer\JsonErrorException;

/**
 * Class SmartSerializer
 *
 * @category Elasticsearch
 * @package  Elasticsearch\Serializers\JSONSerializer
 * @author   Zachary Tong <zachary.tong@elasticsearch.com>
 * @license  http://www.apache.org/licenses/LICENSE-2.0 Apache2
 * @link     http://elasticsearch.org
 */
class SmartSerializer extends ArrayToJSONSerializer
{
<<<<<<< HEAD
=======
    /**
     * Serialize assoc array into JSON string
     *
     * @param string|array $data Assoc array to encode into JSON
     *
     * @return string
     */
    public function serialize($data)
    {
        if (is_string($data) === true) {
            return $data;
        } else {
            $data = json_encode($data);
            if ($data === '[]') {
                return '{}';
            } else {
                return $data;
            }
        }
    }

>>>>>>> 24598e7f
    /**
     * Deserialize by introspecting content_type. Tries to deserialize JSON,
     * otherwise returns string
     *
     * @param string $data JSON encoded string
     * @param array  $headers Response Headers
     *
     * @throws JsonErrorException
     * @return array
     */
    public function deserialize($data, $headers)
    {
<<<<<<< HEAD
        if (isset($headers['content_type']) && strpos($headers['content_type'], 'json') === false) {
            return $data;
=======
        if (isset($headers['content_type']) === true) {
            if (strpos($headers['content_type'], 'json') !== false) {
                return $this->decode($data);
            } else {
                //Not json, return as string
                return $data;
            }
        } else {
            //No content headers, assume json
            return $this->decode($data);
>>>>>>> 24598e7f
        }
    }

<<<<<<< HEAD
        return $this->jsonDecode($data);
=======
    /**
     * @todo For 2.0, remove the E_NOTICE check before raising the exception.
     *
     * @param $data
     *
     * @return array
     * @throws JsonErrorException
     */
    private function decode($data)
    {
        $result = @json_decode($data, true);

        // Throw exception only if E_NOTICE is on to maintain backwards-compatibility on systems that silently ignore E_NOTICEs.
        if (json_last_error() !== JSON_ERROR_NONE && (error_reporting() & E_NOTICE) === E_NOTICE) {
            $e = new JsonErrorException(json_last_error(), $data, $result);
            throw $e;
        }

        return $result;
>>>>>>> 24598e7f
    }
}<|MERGE_RESOLUTION|>--- conflicted
+++ resolved
@@ -13,10 +13,8 @@
  * @license  http://www.apache.org/licenses/LICENSE-2.0 Apache2
  * @link     http://elasticsearch.org
  */
-class SmartSerializer extends ArrayToJSONSerializer
+class SmartSerializer implements SerializerInterface
 {
-<<<<<<< HEAD
-=======
     /**
      * Serialize assoc array into JSON string
      *
@@ -38,7 +36,6 @@
         }
     }
 
->>>>>>> 24598e7f
     /**
      * Deserialize by introspecting content_type. Tries to deserialize JSON,
      * otherwise returns string
@@ -51,10 +48,6 @@
      */
     public function deserialize($data, $headers)
     {
-<<<<<<< HEAD
-        if (isset($headers['content_type']) && strpos($headers['content_type'], 'json') === false) {
-            return $data;
-=======
         if (isset($headers['content_type']) === true) {
             if (strpos($headers['content_type'], 'json') !== false) {
                 return $this->decode($data);
@@ -65,13 +58,9 @@
         } else {
             //No content headers, assume json
             return $this->decode($data);
->>>>>>> 24598e7f
         }
     }
 
-<<<<<<< HEAD
-        return $this->jsonDecode($data);
-=======
     /**
      * @todo For 2.0, remove the E_NOTICE check before raising the exception.
      *
@@ -91,6 +80,5 @@
         }
 
         return $result;
->>>>>>> 24598e7f
     }
 }