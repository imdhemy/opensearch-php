--- conflicted
+++ resolved
@@ -51,12 +51,7 @@
         }
     }
 
-<<<<<<< HEAD
-
-    public static function saveESVersion()
-=======
     public static function setUpBeforeClass()
->>>>>>> 24598e7f
     {
         ob_implicit_flush();
         $host = YamlRunnerTest::getHostEnvVar();
@@ -129,12 +124,8 @@
         }
     }
 
-<<<<<<< HEAD
-    private function assertRegex($pattern, $actual) {
-=======
     private function assertRegex($pattern, $actual)
     {
->>>>>>> 24598e7f
         $pattern = trim($pattern);
 
         // PHP doesn't like unescaped forward slashes
@@ -175,12 +166,6 @@
 
     public static function provider()
     {
-<<<<<<< HEAD
-        YamlRunnerTest::saveESVersion();
-
-
-=======
->>>>>>> 24598e7f
         // Dirty workaround for the path change in Core
         $path = dirname(__FILE__).'/../../../util/elasticsearch/rest-api-spec/test/';
         if (file_exists($path) !== true) {
@@ -188,7 +173,6 @@
         }
 
         $files = array();
-
         $objects = new RecursiveIteratorIterator(
             new RecursiveDirectoryIterator($path),
             RecursiveIteratorIterator::SELF_FIRST
@@ -267,26 +251,13 @@
 
             foreach ($yamlDocs as $doc) {
                 $ts = date('c');
-<<<<<<< HEAD
-                echo "   ".key($doc['values'])." [$ts]\n";
-=======
                 echo "   ".key($doc['values'])." [$ts] - Future: false\n";
->>>>>>> 24598e7f
                 ob_flush();
 
                 $this->clearCluster();
 
                 if ($setup !== null) {
                     try {
-<<<<<<< HEAD
-                        $this->executeTestCase($setup, $testFile);
-                    } catch (SetupSkipException $e) {
-                        break;  //exit this test since we skipped in the setup
-                    }
-
-                }
-                $this->executeTestCase($doc['values'], $testFile);
-=======
                         $this->executeTestCase($setup, $testFile, false);
                     } catch (SetupSkipException $e) {
                         break;  //exit this test since we skipped in the setup
@@ -333,7 +304,6 @@
                     $tDoc['document'] = $this->checkForTimestamp($testFile, $document);
                     $tDoc['document'] = $this->checkForEmptyProperty($testFile, $tDoc['document']);
                     $tDoc['values'] = $this->yaml->parse($tDoc['document'], false, false, true);
->>>>>>> 24598e7f
 
                     if (key($tDoc['values']) === 'setup') {
                         $setup = $tDoc['values'];
@@ -376,24 +346,12 @@
         }
 
         if (is_array($values) === true) {
-<<<<<<< HEAD
-            array_walk_recursive($values, function(&$item, $key) use ($stash) {
-=======
             array_walk_recursive($values, function (&$item, $key) use ($stash) {
->>>>>>> 24598e7f
                 if (is_string($item) === true) {
                     if (array_key_exists($item, $stash) == true) {
                         $item = $stash[$item];
                     }
-<<<<<<< HEAD
-                } elseif (is_numeric($item) === true) {
-                    if (array_key_exists((int)$item, $stash) == true) {
-                        $item = $stash[$item];
-                    }
-                } elseif  (is_object($item) === true) {
-=======
                 } elseif (is_object($item) === true) {
->>>>>>> 24598e7f
 
                     $tItem = json_decode(json_encode($item), true);
 
@@ -434,10 +392,6 @@
                 ob_flush();
                 if ($operator === 'do') {
                     if (key($settings) === 'catch') {
-<<<<<<< HEAD
-
-=======
->>>>>>> 24598e7f
                         $catch = $this->getValue($settings, 'catch');
                         $expectedError = str_replace("/", "", $catch);
                         next($settings);
@@ -461,11 +415,7 @@
                     try {
                         echo "         |".json_encode($hash)."\n";
                         ob_flush();
-<<<<<<< HEAD
-                        $response = $this->callMethod($method, $hash);
-=======
                         $response = $this->callMethod($method, $hash, $future);
->>>>>>> 24598e7f
                         echo "         |".json_encode($response)."\n";
                         ob_flush();
 
@@ -480,39 +430,22 @@
                         } else {
                             $this->fail($exception->getMessage());
                         }
-<<<<<<< HEAD
-                        $response = json_decode($exception->getMessage(),true);
-
-
-=======
                         $response = json_decode($exception->getMessage(), true);
->>>>>>> 24598e7f
                     } catch (Conflict409Exception $exception) {
                         if ($expectedError === 'conflict') {
                             $this->assertTrue(true);
                         } else {
                             $this->fail($exception->getMessage());
                         }
-<<<<<<< HEAD
-                        $response = json_decode($exception->getMessage(),true);
-
-=======
                         $response = json_decode($exception->getMessage(), true);
->>>>>>> 24598e7f
                     } catch (Forbidden403Exception $exception) {
                         if ($expectedError === 'forbidden') {
                             $this->assertTrue(true);
                         } else {
                             $this->fail($exception->getMessage());
                         }
-<<<<<<< HEAD
-                        $response = json_decode($exception->getMessage(),true);
-
-                    } catch (BadRequest400Exception $exception){
-=======
                         $response = json_decode($exception->getMessage(), true);
                     } catch (BadRequest400Exception $exception) {
->>>>>>> 24598e7f
                         if ($expectedError === 'request') {
                             $this->assertTrue(true);
                         } elseif (isset($expectedError) === true && preg_match("/$expectedError/", $exception->getMessage()) === 1) {
@@ -520,14 +453,8 @@
                         } else {
                             $this->fail($exception->getMessage());
                         }
-<<<<<<< HEAD
-                        $response = json_decode($exception->getMessage(),true);
-
-                    } catch (ServerErrorResponseException $exception){
-=======
                         $response = json_decode($exception->getMessage(), true);
                     } catch (ServerErrorResponseException $exception) {
->>>>>>> 24598e7f
                         if ($expectedError === 'request') {
                             $this->assertTrue(true);
                         } elseif (isset($expectedError) === true && preg_match("/$expectedError/", $exception->getMessage()) === 1) {
@@ -535,14 +462,8 @@
                         } else {
                             $this->fail($exception->getMessage());
                         }
-<<<<<<< HEAD
-                        $response = json_decode($exception->getMessage(),true);
-
-                    } catch (Elasticsearch\Common\Exceptions\RuntimeException $exception){
-=======
                         $response = json_decode($exception->getMessage(), true);
                     } catch (Elasticsearch\Common\Exceptions\RuntimeException $exception) {
->>>>>>> 24598e7f
                         if ($expectedError === 'param') {
                             $this->assertTrue(true);
                         } elseif (isset($expectedError) === true && preg_match("/$expectedError/", $exception->getMessage()) === 1) {
@@ -550,12 +471,7 @@
                         } else {
                             $this->fail($exception->getMessage());
                         }
-<<<<<<< HEAD
-                        $response = json_decode($exception->getMessage(),true);
-
-=======
                         $response = json_decode($exception->getMessage(), true);
->>>>>>> 24598e7f
                     } catch (\Exception $exception) {
                         if ($expectedError === null) {
                             $this->fail($exception->getMessage());
@@ -564,18 +480,9 @@
                         } else {
                             $this->fail($exception->getMessage());
                         }
-<<<<<<< HEAD
-                        $response = json_decode($exception->getMessage(),true);
-
-                    }
-
-                } elseif($operator === 'match') {
-
-=======
                         $response = json_decode($exception->getMessage(), true);
                     }
                 } elseif ($operator === 'match') {
->>>>>>> 24598e7f
                     $expected = $this->getValue($settings, key($settings));
                     if (key($settings) === '') {
                         $actual = $response;
@@ -687,18 +594,11 @@
                         }
                     } elseif (isset($settings['features']) === true) {
                         $feature = $settings['features'];
-<<<<<<< HEAD
-                        $whitelist = array('gtelte');
+                        $whitelist = array();
 
                         if (array_search($feature, $whitelist) === false) {
                             echo "Unsupported optional feature: $feature\n";
-=======
-                        $whitelist = array();
-
-                        if (array_search($feature, $whitelist) === false) {
-                            echo "Unsupported optional feature: $feature\n";
-
->>>>>>> 24598e7f
+
                             return;
                         }
                     }
@@ -743,30 +643,19 @@
         return $ret;
     }
 
-<<<<<<< HEAD
-    private function getValue($a, $key) {
-        if (is_array($a)) {
-            return $a[$key];
-        } elseif(is_object($a)) {
-=======
     private function getValue($a, $key)
     {
         if (is_array($a)) {
             return $a[$key];
         } elseif (is_object($a)) {
->>>>>>> 24598e7f
             return $a->$key;
         } else {
             die('non-array, non-object in getValue()');
         }
     }
 
-<<<<<<< HEAD
-    private function snakeToCamel($val) {
-=======
     private function snakeToCamel($val)
     {
->>>>>>> 24598e7f
         return str_replace(' ', '', lcfirst(ucwords(str_replace('_', ' ', $val))));
     }
 
@@ -815,20 +704,8 @@
         return $document;
     }
 
-<<<<<<< HEAD
-    private function checkForEmptyProperty($file, $document) {
-        $pattern = "/{.*?('').*?:.*?{/";
-
-        $document = preg_replace($pattern, '{ $body: {', $document);
-
-        return $document;
-    }
-
-    private function checkForRegex($value) {
-=======
     private function checkForRegex($value)
     {
->>>>>>> 24598e7f
         if (is_string($value) !== true) {
             return false;
         }
@@ -860,12 +737,8 @@
     }
 
     private function skipTest($path)
-<<<<<<< HEAD
-    {//all_path_options
-=======
     {
         //all_path_options
->>>>>>> 24598e7f
         $skipList = array(
             'indices.delete_mapping/all_path_options.yaml',
             'indices.exists_type/10_basic.yaml',
@@ -883,10 +756,6 @@
 
         //TODO make this more generic
         if (version_compare(YamlRunnerTest::$esVersion, "1.4.0", "<")) {
-<<<<<<< HEAD
-
-=======
->>>>>>> 24598e7f
             // Breaking changes in null alias
             $skipList = array(
                 'indices.delete_alias/all_path_options.yaml',
