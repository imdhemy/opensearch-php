<?php

namespace Elasticsearch\Tests;

use Elasticsearch;
use Mockery as m;
use TestNamespace\TestNamespace;

/**
 * Class ClientTest
 *
 * @category   Tests
 * @package    Elasticsearch
 * @subpackage Tests
 * @author     Zachary Tong <zachary.tong@elasticsearch.com>
 * @license    http://www.apache.org/licenses/LICENSE-2.0 Apache2
 * @link       http://elasticsearch.org
 */
class ClientTest extends \PHPUnit_Framework_TestCase
{
    public function tearDown()
    {
        m::close();
    }

    public function testOneGoodOneBadHostNoException()
    {
        $client = Elasticsearch\ClientBuilder::create()->setHosts(['127.0.0.1:80', $_SERVER['ES_TEST_HOST']])->build();

        // Perform three requests to make sure the bad host is tried at least once
        $client->info();
        $client->info();
        $client->info();
    }

    /**
     * @expectedException Elasticsearch\Common\Exceptions\Curl\CouldNotConnectToHost
     */
    public function testOneGoodOneBadHostNoRetryException()
    {
<<<<<<< HEAD
        $params = array('hosts' => array (
            '127.0.0.1:1',
            $_SERVER['ES_TEST_HOST'],
        ));
        $client = new Elasticsearch\Client($params);

        // Perform three requests to make sure the bad host is tried at least once
        $client->exists(array("index" => 'test', 'type' => 'test', 'id' => 'test'));
        $client->exists(array("index" => 'test', 'type' => 'test', 'id' => 'test'));
        $client->exists(array("index" => 'test', 'type' => 'test', 'id' => 'test'));

    }


    /**
     * @expectedException Elasticsearch\Common\Exceptions\Curl\CouldNotConnectToHost
     */
    public function testOneGoodOneBadHostNoRetryException()
    {
        $params = array('hosts' => array (
            '127.0.0.1:1',
            $_SERVER['ES_TEST_HOST'],
        ));
        $params['retries'] = 0;
        $client = new Elasticsearch\Client($params);

        // Perform three requests to make sure the bad host is tried at least once
        $client->exists(array("index" => 'test', 'type' => 'test', 'id' => 'test'));
        $client->exists(array("index" => 'test', 'type' => 'test', 'id' => 'test'));
        $client->exists(array("index" => 'test', 'type' => 'test', 'id' => 'test'));
=======
        $client = Elasticsearch\ClientBuilder::create()->setHosts(['127.0.0.1:80', $_SERVER['ES_TEST_HOST']])->setRetries(0)->build();
>>>>>>> 24598e7f

        // Perform three requests to make sure the bad host is tried at least once
        $client->exists(array("index" => 'test', 'type' => 'test', 'id' => 'test'));
        $client->exists(array("index" => 'test', 'type' => 'test', 'id' => 'test'));
        $client->exists(array("index" => 'test', 'type' => 'test', 'id' => 'test'));
    }

    /**
     * @expectedException Elasticsearch\Common\Exceptions\NoNodesAvailableException
     */
    public function testBadHost()
    {
        $client = Elasticsearch\ClientBuilder::create()->setHosts(['127.0.0.1:80'])->build();
        $response = $client->info();
    }

    /**
     * @expectedException \Elasticsearch\Common\Exceptions\InvalidArgumentException
     */
    public function testConstructorIllegalPort()
    {
        $client = Elasticsearch\ClientBuilder::create()->setHosts(['localhost:abc'])->build();
    }

    /**
     * @expectedException \Elasticsearch\Common\Exceptions\Curl\CouldNotConnectToHost
     */
    public function testZeroRetries()
    {
        $client = Elasticsearch\ClientBuilder::create()->setHosts(['127.0.0.1:80'])->setRetries(0)->build();
        $client->exists(array("index" => 'test', 'type' => 'test', 'id' => 'test'));
<<<<<<< HEAD

    }


    public function testConstructorEmptyPort()
    {
        $mockPimple = m::mock('\Pimple\Container')->shouldReceive('offsetGet')->getMock()
            ->shouldReceive('offsetSet')->getMock()
            ->shouldReceive('offsetExists')->andReturn(false)->getMock();
        $mockDIC = m::mock('DICBuilder')->shouldReceive('getDIC')->once()->andReturn($mockPimple)->getMock();

        $that = $this;  //hurp durp

        $params = array(
            'hosts' => array('localhost:'),
            'dic' => function ($hosts, $params) use ($mockDIC, $that) {

                $expected = array(array('scheme' => 'http', 'host' => 'localhost', 'port' => 9200));
                $that->assertEquals($expected, $hosts);
                return $mockDIC;
            }
        );
        $client = new Elasticsearch\Client($params);

    }

    public function testConstructorNoPort()
    {
        $mockPimple = m::mock('\Pimple\Container')->shouldReceive('offsetGet')->getMock()
            ->shouldReceive('offsetSet')->getMock()
            ->shouldReceive('offsetExists')->andReturn(false)->getMock();
        $mockDIC = m::mock('DICBuilder')->shouldReceive('getDIC')->once()->andReturn($mockPimple)->getMock();

        $that = $this;  //hurp durp

        $params = array(
            'hosts' => array('localhost'),
            'dic' => function ($hosts, $params) use ($mockDIC, $that) {

                $expected = array(array('scheme' => 'http', 'host' => 'localhost', 'port' => 9200));
                $that->assertEquals($expected, $hosts);
                return $mockDIC;
            }
        );
        $client = new Elasticsearch\Client($params);

    }

    public function testConstructorWithPort()
    {
        $mockPimple = m::mock('\Pimple\Container')->shouldReceive('offsetGet')->getMock()
            ->shouldReceive('offsetSet')->getMock()
            ->shouldReceive('offsetExists')->andReturn(false)->getMock();
        $mockDIC = m::mock('DICBuilder')->shouldReceive('getDIC')->once()->andReturn($mockPimple)->getMock();

        $that = $this;  //hurp durp

        $params = array(
            'hosts' => array('localhost:9200'),
            'dic' => function ($hosts, $params) use ($mockDIC, $that) {

                $expected = array(array('scheme' => 'http', 'host' => 'localhost', 'port' => 9200));
                $that->assertEquals($expected, $hosts);
                return $mockDIC;
            }
        );
        $client = new Elasticsearch\Client($params);

    }

    public function testConstructorWithSchemeAndPort()
    {
        $mockPimple = m::mock('\Pimple\Container')->shouldReceive('offsetGet')->getMock()
            ->shouldReceive('offsetSet')->getMock()
            ->shouldReceive('offsetExists')->andReturn(false)->getMock();
        $mockDIC = m::mock('DICBuilder')->shouldReceive('getDIC')->once()->andReturn($mockPimple)->getMock();

        $that = $this;  //hurp durp

        $params = array(
            'hosts' => array('http://localhost:9200'),
            'dic' => function ($hosts, $params) use ($mockDIC, $that) {

                $expected = array(array('scheme' => 'http', 'host' => 'localhost', 'port' => 9200));
                $that->assertEquals($expected, $hosts);
                return $mockDIC;
            }
        );
        $client = new Elasticsearch\Client($params);

=======
>>>>>>> 24598e7f
    }

    public function testCustomQueryParams()
    {
        $params = array();

        $client = Elasticsearch\ClientBuilder::create()->setHosts([$_SERVER['ES_TEST_HOST']])->build();

        $getParams = array(
            'index' => 'test',
            'type' => 'test',
            'id' => 1,
            'parent' => 'abc',
            'custom' => array('customToken' => 'abc', 'otherToken' => 123)
        );
        $exists = $client->exists($getParams);
    }

    public function testHTTPS()
    {
        // Hosts param must be an array.
        $params = array('hosts' => array('https://localhost'));
        $client = new Elasticsearch\Client($params);

        try {
            $client->exists(array('index' => 't', 'type' => 't', 'id' => 1));
        } catch (\Exception $e) {

        }

        $last = $client->transport->getLastConnection()->getLastRequestInfo();
        $this->assertEquals('https://localhost:9200/t/t/1?', $last['request']['uri']);

    }

    public function testCustomQueryParams() {
        $params = array();

        $params['hosts'] = array ($_SERVER['ES_TEST_HOST']);
        $client = new Elasticsearch\Client($params);

        $getParams = array(
            'index' => 'test',
            'type' => 'test',
            'id' => 1,
            'parent' => 'abc',
            'custom' => array('customToken' => 'abc', 'otherToken' => 123)
        );
        $exists = $client->exists($getParams);
    }


    public function testUserNamespace() {
        $params = array();
        $params['customNamespaces'] = array('test' => 'TestNamespace\TestNamespace');
        $client = new Elasticsearch\Client($params);

        $this->assertEquals($client->test()->echoString(), "abc");
    }
}

namespace TestNamespace;

use Elasticsearch\Namespaces\AbstractNamespace;

class TestNamespace extends AbstractNamespace {

    public static function build() {
        return function ($dicParams) {
            return new TestNamespace($dicParams['transport'], $dicParams['endpoint']);
        };
    }

    public function echoString() {
        return "abc";
    }
}<|MERGE_RESOLUTION|>--- conflicted
+++ resolved
@@ -4,7 +4,6 @@
 
 use Elasticsearch;
 use Mockery as m;
-use TestNamespace\TestNamespace;
 
 /**
  * Class ClientTest
@@ -38,40 +37,7 @@
      */
     public function testOneGoodOneBadHostNoRetryException()
     {
-<<<<<<< HEAD
-        $params = array('hosts' => array (
-            '127.0.0.1:1',
-            $_SERVER['ES_TEST_HOST'],
-        ));
-        $client = new Elasticsearch\Client($params);
-
-        // Perform three requests to make sure the bad host is tried at least once
-        $client->exists(array("index" => 'test', 'type' => 'test', 'id' => 'test'));
-        $client->exists(array("index" => 'test', 'type' => 'test', 'id' => 'test'));
-        $client->exists(array("index" => 'test', 'type' => 'test', 'id' => 'test'));
-
-    }
-
-
-    /**
-     * @expectedException Elasticsearch\Common\Exceptions\Curl\CouldNotConnectToHost
-     */
-    public function testOneGoodOneBadHostNoRetryException()
-    {
-        $params = array('hosts' => array (
-            '127.0.0.1:1',
-            $_SERVER['ES_TEST_HOST'],
-        ));
-        $params['retries'] = 0;
-        $client = new Elasticsearch\Client($params);
-
-        // Perform three requests to make sure the bad host is tried at least once
-        $client->exists(array("index" => 'test', 'type' => 'test', 'id' => 'test'));
-        $client->exists(array("index" => 'test', 'type' => 'test', 'id' => 'test'));
-        $client->exists(array("index" => 'test', 'type' => 'test', 'id' => 'test'));
-=======
         $client = Elasticsearch\ClientBuilder::create()->setHosts(['127.0.0.1:80', $_SERVER['ES_TEST_HOST']])->setRetries(0)->build();
->>>>>>> 24598e7f
 
         // Perform three requests to make sure the bad host is tried at least once
         $client->exists(array("index" => 'test', 'type' => 'test', 'id' => 'test'));
@@ -103,99 +69,6 @@
     {
         $client = Elasticsearch\ClientBuilder::create()->setHosts(['127.0.0.1:80'])->setRetries(0)->build();
         $client->exists(array("index" => 'test', 'type' => 'test', 'id' => 'test'));
-<<<<<<< HEAD
-
-    }
-
-
-    public function testConstructorEmptyPort()
-    {
-        $mockPimple = m::mock('\Pimple\Container')->shouldReceive('offsetGet')->getMock()
-            ->shouldReceive('offsetSet')->getMock()
-            ->shouldReceive('offsetExists')->andReturn(false)->getMock();
-        $mockDIC = m::mock('DICBuilder')->shouldReceive('getDIC')->once()->andReturn($mockPimple)->getMock();
-
-        $that = $this;  //hurp durp
-
-        $params = array(
-            'hosts' => array('localhost:'),
-            'dic' => function ($hosts, $params) use ($mockDIC, $that) {
-
-                $expected = array(array('scheme' => 'http', 'host' => 'localhost', 'port' => 9200));
-                $that->assertEquals($expected, $hosts);
-                return $mockDIC;
-            }
-        );
-        $client = new Elasticsearch\Client($params);
-
-    }
-
-    public function testConstructorNoPort()
-    {
-        $mockPimple = m::mock('\Pimple\Container')->shouldReceive('offsetGet')->getMock()
-            ->shouldReceive('offsetSet')->getMock()
-            ->shouldReceive('offsetExists')->andReturn(false)->getMock();
-        $mockDIC = m::mock('DICBuilder')->shouldReceive('getDIC')->once()->andReturn($mockPimple)->getMock();
-
-        $that = $this;  //hurp durp
-
-        $params = array(
-            'hosts' => array('localhost'),
-            'dic' => function ($hosts, $params) use ($mockDIC, $that) {
-
-                $expected = array(array('scheme' => 'http', 'host' => 'localhost', 'port' => 9200));
-                $that->assertEquals($expected, $hosts);
-                return $mockDIC;
-            }
-        );
-        $client = new Elasticsearch\Client($params);
-
-    }
-
-    public function testConstructorWithPort()
-    {
-        $mockPimple = m::mock('\Pimple\Container')->shouldReceive('offsetGet')->getMock()
-            ->shouldReceive('offsetSet')->getMock()
-            ->shouldReceive('offsetExists')->andReturn(false)->getMock();
-        $mockDIC = m::mock('DICBuilder')->shouldReceive('getDIC')->once()->andReturn($mockPimple)->getMock();
-
-        $that = $this;  //hurp durp
-
-        $params = array(
-            'hosts' => array('localhost:9200'),
-            'dic' => function ($hosts, $params) use ($mockDIC, $that) {
-
-                $expected = array(array('scheme' => 'http', 'host' => 'localhost', 'port' => 9200));
-                $that->assertEquals($expected, $hosts);
-                return $mockDIC;
-            }
-        );
-        $client = new Elasticsearch\Client($params);
-
-    }
-
-    public function testConstructorWithSchemeAndPort()
-    {
-        $mockPimple = m::mock('\Pimple\Container')->shouldReceive('offsetGet')->getMock()
-            ->shouldReceive('offsetSet')->getMock()
-            ->shouldReceive('offsetExists')->andReturn(false)->getMock();
-        $mockDIC = m::mock('DICBuilder')->shouldReceive('getDIC')->once()->andReturn($mockPimple)->getMock();
-
-        $that = $this;  //hurp durp
-
-        $params = array(
-            'hosts' => array('http://localhost:9200'),
-            'dic' => function ($hosts, $params) use ($mockDIC, $that) {
-
-                $expected = array(array('scheme' => 'http', 'host' => 'localhost', 'port' => 9200));
-                $that->assertEquals($expected, $hosts);
-                return $mockDIC;
-            }
-        );
-        $client = new Elasticsearch\Client($params);
-
-=======
->>>>>>> 24598e7f
     }
 
     public function testCustomQueryParams()
@@ -213,63 +86,4 @@
         );
         $exists = $client->exists($getParams);
     }
-
-    public function testHTTPS()
-    {
-        // Hosts param must be an array.
-        $params = array('hosts' => array('https://localhost'));
-        $client = new Elasticsearch\Client($params);
-
-        try {
-            $client->exists(array('index' => 't', 'type' => 't', 'id' => 1));
-        } catch (\Exception $e) {
-
-        }
-
-        $last = $client->transport->getLastConnection()->getLastRequestInfo();
-        $this->assertEquals('https://localhost:9200/t/t/1?', $last['request']['uri']);
-
-    }
-
-    public function testCustomQueryParams() {
-        $params = array();
-
-        $params['hosts'] = array ($_SERVER['ES_TEST_HOST']);
-        $client = new Elasticsearch\Client($params);
-
-        $getParams = array(
-            'index' => 'test',
-            'type' => 'test',
-            'id' => 1,
-            'parent' => 'abc',
-            'custom' => array('customToken' => 'abc', 'otherToken' => 123)
-        );
-        $exists = $client->exists($getParams);
-    }
-
-
-    public function testUserNamespace() {
-        $params = array();
-        $params['customNamespaces'] = array('test' => 'TestNamespace\TestNamespace');
-        $client = new Elasticsearch\Client($params);
-
-        $this->assertEquals($client->test()->echoString(), "abc");
-    }
-}
-
-namespace TestNamespace;
-
-use Elasticsearch\Namespaces\AbstractNamespace;
-
-class TestNamespace extends AbstractNamespace {
-
-    public static function build() {
-        return function ($dicParams) {
-            return new TestNamespace($dicParams['transport'], $dicParams['endpoint']);
-        };
-    }
-
-    public function echoString() {
-        return "abc";
-    }
 }