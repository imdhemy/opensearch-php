language: php

services:
  - docker

branches:
  except:
    - 0.4

sudo: true

matrix:
  fast_finish: true
  include:
    - php: 7.1
<<<<<<< HEAD
      env: ES_VERSION="7.1.0"
    - php: 7.2
      env: ES_VERSION="7.1.0"
    - php: 7.3
      env: ES_VERSION="7.1.0"
    - php: 7.3
      env: ES_VERSION="7.2.0"
=======
      env: ES_VERSION="7.0.0"
    - php: 7.2
      env: ES_VERSION="7.0.0"
    - php: 7.3
      env: ES_VERSION="7.0.0"
    - php: 7.3
      env: ES_VERSION="7.1.0"
>>>>>>> b875f6e4
  allow_failures:
    - php: 7.3
      env: ES_VERSION="7.2.0"

env:
  global:
    - ES_TEST_HOST=http://localhost:9200

before_install:
  - ./travis/run_es_docker.sh

install:
  - composer install --prefer-dist

before_script:
  - if [ $TRAVIS_PHP_VERSION = '7.3' ]; then PHPUNIT_FLAGS="--coverage-clover ./build/logs/clover.xml"; fi
  - php util/RestSpecRunner.php
  - php util/EnsureClusterAlive.php

script:
  - if [ $TRAVIS_PHP_VERSION != '7.3' ]; then composer run-script phpcs; fi
  - if [ $TRAVIS_PHP_VERSION = '7.1' ]; then composer run-script phpstan7.1; fi
  - if [ $TRAVIS_PHP_VERSION = '7.2' ]; then composer run-script phpstan7.1; fi
  - if [ $TRAVIS_PHP_VERSION = '7.3' ]; then composer run-script phpstan; fi
  - vendor/bin/phpunit $PHPUNIT_FLAGS
  - vendor/bin/phpunit -c phpunit-integration.xml --group sync $PHPUNIT_FLAGS

after_script:
  - if [ $TRAVIS_PHP_VERSION = '7.3' ]; then php vendor/bin/coveralls; fi

notifications:
  email: true<|MERGE_RESOLUTION|>--- conflicted
+++ resolved
@@ -13,7 +13,12 @@
   fast_finish: true
   include:
     - php: 7.1
-<<<<<<< HEAD
+      env: ES_VERSION="7.0.0"
+    - php: 7.2
+      env: ES_VERSION="7.0.0"
+    - php: 7.3
+      env: ES_VERSION="7.0.0"
+    - php: 7.1
       env: ES_VERSION="7.1.0"
     - php: 7.2
       env: ES_VERSION="7.1.0"
@@ -21,15 +26,6 @@
       env: ES_VERSION="7.1.0"
     - php: 7.3
       env: ES_VERSION="7.2.0"
-=======
-      env: ES_VERSION="7.0.0"
-    - php: 7.2
-      env: ES_VERSION="7.0.0"
-    - php: 7.3
-      env: ES_VERSION="7.0.0"
-    - php: 7.3
-      env: ES_VERSION="7.1.0"
->>>>>>> b875f6e4
   allow_failures:
     - php: 7.3
       env: ES_VERSION="7.2.0"
