{
  "name": "elasticsearch/elasticsearch",
  "description": "PHP Client for Elasticsearch",
  "keywords": ["search","client", "elasticsearch"],
  "type": "library",
  "license": "Apache-2.0",
  "authors": [
    {
        "name": "Zachary Tong"
    },
    {
        "name": "Enrico Zimuel"
    }
  ],
  "require": {
    "php": "^7.3 || ^8.0",
    "ext-json": ">=1.3.7",
    "ezimuel/ringphp": "^1.1.2",
    "psr/log": "~1.0"
  },
  "require-dev": {
    "ext-yaml": "*",
    "ext-zip": "*",
<<<<<<< HEAD
    "cpliakas/git-wrapper": "~2.0 || ~3.0",
=======
>>>>>>> f0bc4402
    "doctrine/inflector": "^1.3",
    "mockery/mockery": "^1.2",
    "phpstan/phpstan": "^0.12",
    "phpunit/phpunit": "^7.5 || ^8.5 || ^9.3",
    "squizlabs/php_codesniffer": "^3.4",
    "symfony/finder": "~4.0",
    "symfony/yaml": "~4.0"
  },
  "suggest": {
    "ext-curl": "*",
    "monolog/monolog": "Allows for client-level logging and tracing"
  },
  "autoload": {
    "psr-4": {
      "Elasticsearch\\": "src/Elasticsearch/"
    }
  },
  "autoload-dev": {
    "psr-4": {
      "Elasticsearch\\Tests\\": "tests/Elasticsearch/Tests/",
      "Elasticsearch\\IntegrationTests\\": "tests/Elasticsearch/IntegrationTests/",
      "Elasticsearch\\Util\\": "util/"
    }
  },
  "config": {
    "sort-packages": true
  },
  "scripts": {
    "phpcs": [
      "phpcs --standard=ruleset.xml --extensions=php --encoding=utf-8 --tab-width=4 -sp src",
      "phpcs --standard=ruleset.xml --extensions=php --encoding=utf-8 --tab-width=4 -sp tests --ignore=tests/Elasticsearch/Tests/Yaml"
    ],
    "phpstan": [
      "phpstan analyse src --level 2 --no-progress"
    ]
  }
}<|MERGE_RESOLUTION|>--- conflicted
+++ resolved
@@ -21,10 +21,6 @@
   "require-dev": {
     "ext-yaml": "*",
     "ext-zip": "*",
-<<<<<<< HEAD
-    "cpliakas/git-wrapper": "~2.0 || ~3.0",
-=======
->>>>>>> f0bc4402
     "doctrine/inflector": "^1.3",
     "mockery/mockery": "^1.2",
     "phpstan/phpstan": "^0.12",
